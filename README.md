
<p></p>
<div align=center>

# pgvectorscale

<h3>pgvectorscale builds on pgvector with higher performance embedding search and cost-efficient storage for AI applications. </h3>

[![Discord](https://img.shields.io/badge/Join_us_on_Discord-black?style=for-the-badge&logo=discord&logoColor=white)](https://discord.gg/QedVDxRb)
[![Try Timescale for free](https://img.shields.io/badge/Try_Timescale_for_free-black?style=for-the-badge&logo=timescale&logoColor=white)](https://tsdb.co/gh-pgvector-signup)
</div>

pgvectorscale complements [pgvector][pgvector], the open-source vector data extension for PostgreSQL, and introduces the following key innovations for pgvector data:
- A new index type called StreamingDiskANN, inspired by the [DiskANN](https://github.com/microsoft/DiskANN) algorithm, based on research from Microsoft.
- Statistical Binary Quantization: developed by Timescale researchers, This compression method improves on standard Binary Quantization.

On benchmark dataset of 50 million Cohere embeddings (768 dimensions each), PostgreSQL with pgvector and pgvectorscale achieves **28x lower p95 latency** and **16x higher query throughput** compared to Pinecone's storage optimized (s1) index for approximate nearest neighbor queries at 99% recall, all at 75% less cost when self-hosted on AWS EC2. 

<div align=center>

![Benchmarks](https://assets.timescale.com/docs/images/benchmark-comparison-pgvectorscale-pinecone.png)

PostgreSQL with pgvector and pgvectorscale extensions outperformed Pinecone’s storage optimized (s1) and performance-optimized (p2) pod-based index types. 
</div>

To learn more about the performance impact of pgvectorscale, and details about benchmark methodology and results, see the [pgvector vs Pinecone comparison blog post](http://www.timescale.com/blog/pgvector-vs-pinecone).

In contrast to pgvector, which is written in C, pgvectorscale is developed in [Rust][rust-language] using the [PGRX framework](https://github.com/pgcentralfoundation/pgrx),
offering the PostgreSQL community a new avenue for contributing to vector support.

**Application developer or DBAs** can use pgvectorscale with their PostgreSQL databases.
   * [Install pgvectorscale](#installation)
   * [Get started using pgvectorscale](#get-started-with-pgvectorscale)

If you **want to contribute** to this extension, see how to [build pgvectorscale from source in a developer environment](./DEVELOPMENT.md).

For production vector workloads, get **private beta access to vector-optimized databases** with pgvector and pgvectorscale on Timescale. [Sign up here for priority access](https://timescale.typeform.com/to/H7lQ10eQ).

## Installation

The fastest ways to run PostgreSQL with pgvectorscale are:

* [Using a pre-built Docker container](#using-a-pre-built-docker-container)
* [Installing from source](#installing-from-source)
* [Enable pgvectorscale in a Timescale Cloud service](#enable-pgai-in-a-timescale-cloud-service)

### Using a pre-built Docker container

1.  [Run the TimescaleDB Docker image](https://docs.timescale.com/self-hosted/latest/install/installation-docker/).

1. Connect to your database:
   ```bash
   psql -d "postgres://<username>:<password>@<host>:<port>/<database-name>"
   ```

1. Create the pgvectorscale extension:

    ```sql
    CREATE EXTENSION IF NOT EXISTS vectorscale CASCADE;
    ```

   The `CASCADE` automatically installs `pgvector`.

### Installing from source

You can install pgvectorscale from source and install it in an existing PostgreSQL server

1. Compile and install the extension

    ```
    # install prerequisites
    ## rust
    curl --proto '=https' --tlsv1.2 -sSf https://sh.rustup.rs | sh
    ## pgrx
    cargo install --locked cargo-pgrx
    cargo pgrx init --pg16 pg_config

    #download, build and install pgvectorscale
    cd /tmp
    git clone --branch <version> https://github.com/timescale/pgvectorscale
    cd pgvectorscale/pgvectorscale
    cargo pgrx install --release
    ```

    You can also take a look at our [documentation for extension developers](./DEVELOPMENT.md) for more complete instructions.

1. Connect to your database:
   ```bash
   psql -d "postgres://<username>:<password>@<host>:<port>/<database-name>"
   ```

1. Create the pgvectorscale extension:

    ```sql
    CREATE EXTENSION IF NOT EXISTS vectorscale CASCADE;
    ```

   The `CASCADE` automatically installs `pgvector`.

### Enable pgvectorscale in a Timescale Cloud service

Note: the instructions below are for Timescale's standard compute instance. For production vector workloads, we’re offering **private beta access to vector-optimized databases** with pgvector and pgvectorscale on Timescale. [Sign up here for priority access](https://timescale.typeform.com/to/H7lQ10eQ).

To enable pgvectorscale:

1. Create a new [Timescale account](https://console.cloud.timescale.com/signup?utm_campaign=vectorlaunch).

   If you want to use an existing service, pgvectorscale is added as an available extension on the first maintenance window
   after the pgvectorscale release date.

1. Connect to your Timescale service:
   ```bash
   psql -d "postgres://<username>:<password>@<host>:<port>/<database-name>"
   ```

1. Create the pgvectorscale extension:

    ```postgresql
    CREATE EXTENSION IF NOT EXISTS vectorscale CASCADE;
    ```

   The `CASCADE` automatically installs `pgvector`.


## Get started with pgvectorscale


1. Create a table with an embedding column. For example:

    ```postgresql
    CREATE TABLE IF NOT EXISTS document_embedding  (
        id BIGINT PRIMARY KEY GENERATED BY DEFAULT AS IDENTITY,
        metadata JSONB,
        contents TEXT,
        embedding VECTOR(1536)
    )
    ```

1. Populate the table.

   For more information, see the [pgvector instructions](https://github.com/pgvector/pgvector/blob/master/README.md#storing) and [list of clients](https://github.com/pgvector/pgvector/blob/master/README.md#languages).
1. Create a StreamingDiskANN index on the embedding column:
    ```postgresql
    CREATE INDEX document_embedding_idx ON document_embedding
    USING diskann (embedding);
    ```
1. Find the 10 closest embeddings using the index.

    ```postgresql
    SELECT *
    FROM document_embedding
    ORDER BY embedding <=> $1
    LIMIT 10
    ```

    Note: pgvectorscale currently support cosine distance (`<=>`) queries. If you would like additional distance types,
    [create an issue](https://github.com/timescale/pgvectorscale/issues).

## Tunning

The StreamingDiskANN index comes with **smart defaults** but also the ability to customize it's behavior. There are two types of parameters: index build-time parameters that are specified when an index is created and query-time parameters that can be tuned when querying an index.

We suggest setting the index build-time paramers for major changes to index operations while query-time parameters can be used to tune the accuracy/performancy tradeoff for individual queries.

 We expect most people to tune the query-time parameters (if any) and leave the index build time parameters set to default.

### StreamingDiskANN index build-time parameters

These parameters can be set when an index is created.

| Parameter name   | Description                                                                                                                                                    | Default value |
|------------------|----------------------------------------------------------------------------------------------------------------------------------------------------------------|---------------|
| `storage_layout` | `memory_optimized` which uses SBQ to compress vector data or `plain` which stores data uncompressed | memory_optimized
| `num_neighbors`    | Sets the maximum number of neighbors per node. Higher values increase accuracy but make the graph traversal slower.                                           | 50            |
| `search_list_size` | This is the S parameter used in the greedy search algorithm used during construction. Higher values improve graph quality at the cost of slower index builds. | 100           |
| `max_alpha`        | Is the alpha parameter in the algorithm. Higher values improve graph quality at the cost of slower index builds.                                              | 1.2           |
| `num_dimensions` | The number of dimensions to index. By default, all dimensions are indexed. But you can also index less dimensions to make use of [Matryoshka embeddings](https://huggingface.co/blog/matryoshka) | 0 (all dimensions)
| `num_bits_per_dimension` | Number of bits used to encode each dimension when using SBQ | 2 for less than 900 dimensions, 1 otherwise

An example of how to set the `num_neighbors` parameter is:

```sql
CREATE INDEX document_embedding_idx ON document_embedding
USING diskann (embedding) WITH(num_neighbors=50);
```

#### StreamingDiskANN query-time parameters

You can also set two parameters to control the accuracy vs. query speed trade-off at query time. We suggest adjusting `diskann.query_rescore` to fine-tune accuracy.

| Parameter name   | Description                                                                                                                                                    | Default value |
|------------------|----------------------------------------------------------------------------------------------------------------------------------------------------------------|---------------|
| `diskann.query_search_list_size` | The number of additional candidates considered during the graph search. | 100
| `diskann.query_rescore` | The number of elements rescored (0 to disable rescoring) | 50


You can set the value by using `SET` before executing a query. For example:

```sql
SET diskann.query_rescore = 400;
```

Note the [SET command](https://www.postgresql.org/docs/current/sql-set.html) applies to the entire session (database connection) from the point of execution. You can use a transaction-local variant using `LOCAL` which will
be reset after the end of the transaction:

```sql
BEGIN;
SET LOCAL diskann.query_search_list_size= 10;
SELECT * FROM document_embedding ORDER BY embedding <=> $1 LIMIT 10
COMMIT;
```

## Get involved

pgvectorscale is still at an early stage. Now is a great time to help shape the
direction of this project; we are currently deciding priorities. Have a look at the
list of features we're thinking of working on. Feel free to comment, expand
the list, or hop on the Discussions forum.

## About Timescale

<<<<<<< HEAD
[Timescale Cloud](https://console.cloud.timescale.com/signup?utm_campaign=vectorlaunch) is a high-performance developer focused cloud that provides PostgreSQL services
enhanced with our blazing fast vector search. Timescale services are built using TimescaleDB and
PostgreSQL extensions, like this one. Timescale Cloud provides high availability, streaming
backups, upgrades over time, roles and permissions, and great security.

TimescaleDB is an open-source time-series database designed for scalability and performance,
built on top of PostgreSQL. It provides SQL support for time-series data, allowing users to
leverage PostgreSQL's rich ecosystem while optimizing for high ingest rates and fast query
performance. TimescaleDB includes features like automated data retention policies, compression
and continuous aggregates, making it ideal for applications like monitoring, IoT, AI and
real-time analytics.
=======
Timescale is a PostgreSQL cloud company. To learn more visit the [timescale.com](https://www.timescale.com).

Timescale Cloud is a high-performance, developer focused, cloud platform that provides PostgreSQL services for the most demanding AI, time-series, analytics, and event workloads. Timescale Cloud is ideal for production applications and provides high availability, streaming backups, upgrades over time, roles and permissions, and great security.
>>>>>>> cda0a16a


[pgvector]: https://github.com/pgvector/pgvector/blob/master/README.md
[rust-language]: https://www.rust-lang.org/<|MERGE_RESOLUTION|>--- conflicted
+++ resolved
@@ -219,23 +219,9 @@
 
 ## About Timescale
 
-<<<<<<< HEAD
-[Timescale Cloud](https://console.cloud.timescale.com/signup?utm_campaign=vectorlaunch) is a high-performance developer focused cloud that provides PostgreSQL services
-enhanced with our blazing fast vector search. Timescale services are built using TimescaleDB and
-PostgreSQL extensions, like this one. Timescale Cloud provides high availability, streaming
-backups, upgrades over time, roles and permissions, and great security.
-
-TimescaleDB is an open-source time-series database designed for scalability and performance,
-built on top of PostgreSQL. It provides SQL support for time-series data, allowing users to
-leverage PostgreSQL's rich ecosystem while optimizing for high ingest rates and fast query
-performance. TimescaleDB includes features like automated data retention policies, compression
-and continuous aggregates, making it ideal for applications like monitoring, IoT, AI and
-real-time analytics.
-=======
 Timescale is a PostgreSQL cloud company. To learn more visit the [timescale.com](https://www.timescale.com).
 
-Timescale Cloud is a high-performance, developer focused, cloud platform that provides PostgreSQL services for the most demanding AI, time-series, analytics, and event workloads. Timescale Cloud is ideal for production applications and provides high availability, streaming backups, upgrades over time, roles and permissions, and great security.
->>>>>>> cda0a16a
+[Timescale Cloud](https://console.cloud.timescale.com/signup?utm_campaign=vectorlaunch) is a high-performance, developer focused, cloud platform that provides PostgreSQL services for the most demanding AI, time-series, analytics, and event workloads. Timescale Cloud is ideal for production applications and provides high availability, streaming backups, upgrades over time, roles and permissions, and great security.
 
 
 [pgvector]: https://github.com/pgvector/pgvector/blob/master/README.md
