--- conflicted
+++ resolved
@@ -3,18 +3,9 @@
 runs:
   using: "composite"
   steps:
-<<<<<<< HEAD
     - name: Install Linux Dependencies
       shell: bash
       run: |
-        sudo bash -c "$(wget -O - https://apt.llvm.org/llvm.sh)"
+        sudo bash -c "$(wget -O - https://apt.llvm.org/llvm.sh)" -- 18
         sudo apt-get update
-        sudo apt-get install -y flex bison lcov systemd-coredump gdb libblas-dev libipc-run-perl libtest-most-perl clang-18 llvm-18 llvm-18-dev llvm-18-runtime llvm-18-tools libopenblas-dev libhdf5-serial-dev
-=======
-      - name: Install Linux Dependencies
-        shell: bash
-        run: |
-          sudo bash -c "$(wget -O - https://apt.llvm.org/llvm.sh)" -- 18
-          sudo apt-get update
-          sudo apt-get install -y flex bison lcov systemd-coredump gdb libblas-dev libipc-run-perl libtest-most-perl clang-18 llvm-18 llvm-18-dev llvm-18-runtime llvm-18-tools libopenblas-dev
->>>>>>> a6c9721c
+        sudo apt-get install -y flex bison lcov systemd-coredump gdb libblas-dev libipc-run-perl libtest-most-perl clang-18 llvm-18 llvm-18-dev llvm-18-runtime llvm-18-tools libopenblas-dev libhdf5-serial-dev