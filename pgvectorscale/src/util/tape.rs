--- conflicted
+++ resolved
@@ -72,10 +72,7 @@
         item_pointer
     }
 
-<<<<<<< HEAD
-    pub fn close(self) {
-        std::mem::drop(self)
-    }
+    pub fn close(self) {}
 }
 
 #[cfg(any(test, feature = "pg_test"))]
@@ -186,7 +183,4 @@
             }
         }
     }
-=======
-    pub fn close(self) {}
->>>>>>> 90eba15b
 }