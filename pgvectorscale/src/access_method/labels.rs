--- conflicted
+++ resolved
@@ -79,11 +79,7 @@
 }
 
 impl LabelSet {
-<<<<<<< HEAD
-    /// Given sorted arrays of labels, check: Is $a \cap b \subseteq c$?
-=======
     /// Given sorted arrays of labels, check: Is $a \cap b \subseteq self$?
->>>>>>> 2ad9ed61
     pub fn contains_intersection(&self, a: &LabelSet, b: &LabelSet) -> bool {
         let a = a.labels();
         let b = b.labels();
