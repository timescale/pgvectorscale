--- conflicted
+++ resolved
@@ -26,65 +26,8 @@
 );
 
 simdeez::simd_runtime_generate!(
-<<<<<<< HEAD
     pub fn inner_product_x86(x: &[f32], y: &[f32]) -> f32 {
-        let mut accum0 = S::setzero_ps();
-        let mut accum1 = S::setzero_ps();
-        let mut accum2 = S::setzero_ps();
-        let mut accum3 = S::setzero_ps();
-
-        let mut x = &x[..];
-        let mut y = &y[..];
-
-        //assert!(x.len() == y.len());
-
-        // Operations have to be done in terms of the vector width
-        // so that it will work with any size vector.
-        // the width of a vector type is provided as a constant
-        // so the compiler is free to optimize it more.
-        // S::VF32_WIDTH is a constant, 4 when using SSE, 8 when using AVX2, etc
-        while x.len() >= S::VF32_WIDTH * 4 {
-            accum0 = S::fmadd_ps(
-                S::loadu_ps(&x[S::VF32_WIDTH * 0]),
-                S::loadu_ps(&y[S::VF32_WIDTH * 0]),
-                accum0,
-            );
-            accum1 = S::fmadd_ps(
-                S::loadu_ps(&x[S::VF32_WIDTH * 1]),
-                S::loadu_ps(&y[S::VF32_WIDTH * 1]),
-                accum1,
-            );
-            accum2 = S::fmadd_ps(
-                S::loadu_ps(&x[S::VF32_WIDTH * 2]),
-                S::loadu_ps(&y[S::VF32_WIDTH * 2]),
-                accum2,
-            );
-            accum3 = S::fmadd_ps(
-                S::loadu_ps(&x[S::VF32_WIDTH * 3]),
-                S::loadu_ps(&y[S::VF32_WIDTH * 3]),
-                accum3,
-            );
-
-            // Move each slice to the next position
-            x = &x[S::VF32_WIDTH * 4..];
-            y = &y[S::VF32_WIDTH * 4..];
-        }
-
-        let mut dist = S::horizontal_add_ps(accum0)
-            + S::horizontal_add_ps(accum1)
-            + S::horizontal_add_ps(accum2)
-            + S::horizontal_add_ps(accum3);
-
-        // compute for the remaining elements
-        for i in 0..x.len() {
-            dist += x[i] * y[i];
-        }
-
-        dist
-=======
-    pub fn distance_cosine_x86(x: &[f32], y: &[f32]) -> f32 {
-        super::distance::distance_cosine_simd_body!(x, y)
->>>>>>> 6dd521f9
+        super::distance::inner_product_simd_body!(x, y)
     }
 );
 
