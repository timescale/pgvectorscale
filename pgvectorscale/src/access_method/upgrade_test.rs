#[cfg(test)]
#[pgrx::pg_schema]
pub mod tests {
    use pgrx::*;
    use semver::Version;
    use serial_test::serial;
    use std::{fs, path::Path, process::Stdio};

    fn copy_dir_all(src: impl AsRef<Path>, dst: impl AsRef<Path>) -> std::io::Result<()> {
        fs::create_dir_all(&dst)?;
        for entry in fs::read_dir(src)? {
            let entry = entry?;
            let ty = entry.file_type()?;
            if ty.is_dir() {
                if entry.file_name() == "target" {
                    continue;
                }
                copy_dir_all(entry.path(), dst.as_ref().join(entry.file_name()))?;
            } else {
                fs::copy(entry.path(), dst.as_ref().join(entry.file_name()))?;
            }
        }
        Ok(())
    }

    fn test_upgrade_base(
        version: &str,
        pgrx_version: &str,
        subdirname: &str,
        extname: &str,
        amname: &str,
    ) {
<<<<<<< HEAD
        let semver = Version::parse(version).unwrap();
        if cfg!(feature = "pg17") && semver < Version::parse("0.4.0").unwrap() {
=======
        if cfg!(feature = "pg17")
            && semver::Version::parse(version).unwrap() < semver::Version::parse("0.4.0").unwrap()
        {
>>>>>>> af0d8532
            // PG17 was not supported before 0.4.0
            return;
        }
        pgrx_tests::run_test(
            "test_delete_mock_fn",
            None,
            crate::pg_test::postgresql_conf_options(),
        )
        .unwrap();

        let (mut client, _) = pgrx_tests::client().unwrap();

        client
            .execute(
                &"DROP EXTENSION IF EXISTS vectorscale CASCADE;".to_string(),
                &[],
            )
            .unwrap();

        let current_file = file!();

        // Convert the file path to an absolute path
        let current_dir = std::env::current_dir().unwrap();
        let absolute_path_full = std::path::Path::new(&current_dir).join(current_file);
        let mut absolute_path = None;
        for ancestor in absolute_path_full.ancestors() {
            if std::fs::exists(ancestor.join(".git")).unwrap() {
                absolute_path = Some(ancestor.to_path_buf());
            }
        }
        let absolute_path = absolute_path.expect("Couldn't find root directory");

        let temp_dir = tempfile::tempdir().unwrap();
        let temp_path = temp_dir.path();

        copy_dir_all(absolute_path.clone(), temp_dir.path()).unwrap();

        let pgrx = pgrx_pg_config::Pgrx::from_config().unwrap();
        let pg_version = pg_sys::get_pg_major_version_num();
        let pg_config = pgrx.get(&format!("pg{}", pg_version)).unwrap();

        let res = std::process::Command::new("git")
            .current_dir(temp_path)
            .arg("checkout")
            .arg("-f")
            .arg(version)
            .output()
            .unwrap();
        assert!(
            res.status.success(),
            "failed: {:?} {:?} {:?}",
            res,
            absolute_path,
            temp_dir.path()
        );

        let pgrx_str = format!("={pgrx_version}");
        let pgrx_dir = format!("pgrx-{pgrx_version}");

        let res = std::process::Command::new("cargo")
            .current_dir(temp_path.join(subdirname))
            .args([
                "install",
                "cargo-pgrx",
                "--version",
                pgrx_str.as_str(),
                "--force",
                "--root",
                temp_path.join(pgrx_dir.as_str()).to_str().unwrap(),
                "cargo-pgrx",
            ])
            .stdout(Stdio::inherit())
            .stderr(Stdio::piped())
            .output()
            .unwrap();

        assert!(res.status.success(), "failed: {:?}", res);

        let res = std::process::Command::new(
            temp_path
                .join(pgrx_dir.as_str())
                .join("bin/cargo-pgrx")
                .to_str()
                .unwrap(),
        )
        .current_dir(temp_path.join(subdirname))
        .env(
            "CARGO_TARGET_DIR",
            temp_path.join(subdirname).join("target"),
        )
        .env("CARGO_PKG_VERSION", version)
        .arg("pgrx")
        .arg("install")
        .arg("--test")
        .arg("--pg-config")
        .arg(pg_config.path().unwrap())
        .stdout(Stdio::inherit())
        .stderr(Stdio::inherit())
        .output()
        .unwrap();
        assert!(res.status.success(), "failed: {:?}", res);

        client
            .execute(
                &format!("CREATE EXTENSION {extname} VERSION '{}' CASCADE;", version),
                &[],
            )
            .unwrap();

        let suffix = (1..=253)
            .map(|i| format!("{}", i))
            .collect::<Vec<String>>()
            .join(", ");

        client
            .batch_execute(&format!(
                "CREATE TABLE test(embedding vector(256));

        select setseed(0.5);
        -- generate 300 vectors
        INSERT INTO test(embedding)
        SELECT
         *
        FROM (
            SELECT
        ('[ 0 , ' || array_to_string(array_agg(random()), ',', '0') || ']')::vector AS embedding
        FROM
         generate_series(1, 255 * 300) i
        GROUP BY
        i % 300) g;

        INSERT INTO test(embedding) VALUES ('[1,2,3,{suffix}]'), ('[4,5,6,{suffix}]'), ('[7,8,10,{suffix}]');

        CREATE INDEX idxtest
              ON test
           USING {amname}(embedding);
            "
            ))
            .unwrap();

        client.execute("set enable_seqscan = 0;", &[]).unwrap();
        let cnt: i64 = client.query_one(&format!("WITH cte as (select * from test order by embedding <=> '[1,1,1,{suffix}]') SELECT count(*) from cte;"), &[]).unwrap().get(0);
        assert_eq!(cnt, 303, "count before upgrade");

        if extname == "timescale_vector" {
            client
                .execute(
                    &"UPDATE pg_extension SET extname='vectorscale' WHERE extname = 'timescale_vector';".to_string(),
                    &[],
                )
                .unwrap();
        }

        //reinstall myself
        let res = std::process::Command::new("cargo")
            .arg("pgrx")
            .arg("install")
            .arg("--test")
            .arg("--pg-config")
            .arg(pg_config.path().unwrap())
            .stdout(Stdio::inherit())
            .stderr(Stdio::piped())
            .output()
            .unwrap();
        assert!(res.status.success(), "failed: {:?}", res);

        //need to recreate the client to avoid double load of GUC. Look into this later.
        let (mut client, _) = pgrx_tests::client().unwrap();
        client
            .execute(
                &format!(
                    "ALTER EXTENSION vectorscale UPDATE TO '{}'",
                    env!("CARGO_PKG_VERSION")
                ),
                &[],
            )
            .unwrap();

        // Recreate client to pick up system catalog changes
        let (mut client, _) = pgrx_tests::client().unwrap();

        client.execute("set enable_seqscan = 0;", &[]).unwrap();
        let cnt: i64 = client.query_one(&format!("WITH cte as (select * from test order by embedding <=> '[1,1,1,{suffix}]') SELECT count(*) from cte;"), &[]).unwrap().get(0);
        assert_eq!(cnt, 303, "count after upgrade");

        client.execute("DROP INDEX idxtest;", &[]).unwrap();
        client
            .execute(
                "CREATE INDEX idxtest_cosine ON test USING diskann(embedding vector_cosine_ops);",
                &[],
            )
            .unwrap();
        client
            .execute(
                "CREATE INDEX idxtest_l2 ON test USING diskann(embedding vector_l2_ops);",
                &[],
            )
            .unwrap();
        client
            .execute(
                "CREATE INDEX idxtest_ip ON test USING diskann(embedding vector_ip_ops);",
                &[],
            )
            .unwrap();
    }

    #[ignore]
    #[serial]
    #[test]
    fn test_upgrade_from_0_0_2() {
        test_upgrade_base(
            "0.0.2",
            "0.11.1",
            "timescale_vector",
            "timescale_vector",
            "tsv",
        );
    }

    #[ignore]
    #[serial]
    #[test]
    fn test_upgrade_from_0_2_0() {
        test_upgrade_base("0.2.0", "0.11.4", "pgvectorscale", "vectorscale", "diskann");
    }

    #[ignore]
    #[serial]
    #[test]
    fn test_upgrade_from_0_3_0() {
        test_upgrade_base("0.3.0", "0.11.4", "pgvectorscale", "vectorscale", "diskann");
    }

    #[ignore]
    #[serial]
    #[test]
    fn test_upgrade_from_0_4_0() {
        test_upgrade_base("0.4.0", "0.12.5", "pgvectorscale", "vectorscale", "diskann");
    }

    #[ignore]
    #[serial]
    #[test]
    fn test_upgrade_from_0_5_0() {
        test_upgrade_base("0.5.0", "0.12.5", "pgvectorscale", "vectorscale", "diskann");
    }
}<|MERGE_RESOLUTION|>--- conflicted
+++ resolved
@@ -30,14 +30,9 @@
         extname: &str,
         amname: &str,
     ) {
-<<<<<<< HEAD
-        let semver = Version::parse(version).unwrap();
-        if cfg!(feature = "pg17") && semver < Version::parse("0.4.0").unwrap() {
-=======
         if cfg!(feature = "pg17")
             && semver::Version::parse(version).unwrap() < semver::Version::parse("0.4.0").unwrap()
         {
->>>>>>> af0d8532
             // PG17 was not supported before 0.4.0
             return;
         }
