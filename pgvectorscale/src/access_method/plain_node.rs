use std::pin::Pin;

use pgrx::pg_sys::{InvalidBlockNumber, InvalidOffsetNumber};
use pgrx::*;
use pgvectorscale_derive::{Readable, Writeable};
use rkyv::vec::ArchivedVec;
use rkyv::{Archive, Deserialize, Serialize};

<<<<<<< HEAD
use super::labels::{ArchivedLabelSet, LabelSet};
=======
use super::meta_page::MetaPage;
>>>>>>> fffc6a7e
use super::neighbor_with_distance::NeighborWithDistance;
use super::storage::ArchivedData;
use crate::access_method::node::{ReadableNode, WriteableNode};
use crate::util::{ArchivedItemPointer, HeapPointer, ItemPointer, ReadableBuffer, WritableBuffer};

#[derive(Archive, Deserialize, Serialize, Readable, Writeable)]
#[archive(check_bytes)]
pub struct PlainNode {
    pub vector: Vec<f32>,
    pub pq_vector: Vec<u8>,
    neighbor_index_pointers: Vec<ItemPointer>,
    pub heap_item_pointer: HeapPointer,
    labels: Option<LabelSet>,
}

impl PlainNode {
    fn new_internal(
        vector: Vec<f32>,
        labels: Option<LabelSet>,
        pq_vector: Vec<u8>,
        heap_item_pointer: ItemPointer,
        meta_page: &MetaPage,
    ) -> Self {
        let num_neighbors = meta_page.get_num_neighbors();
        Self {
            vector,
            // always use vectors of num_clusters on length because we never want the serialized size of a Node to change
            pq_vector,
            // always use vectors of num_neighbors on length because we never want the serialized size of a Node to change
            neighbor_index_pointers: (0..num_neighbors)
                .map(|_| ItemPointer::new(InvalidBlockNumber, InvalidOffsetNumber))
                .collect(),
            heap_item_pointer,
            labels,
        }
    }

    pub fn new_for_full_vector(
        vector: Vec<f32>,
        labels: Option<LabelSet>,
        heap_item_pointer: ItemPointer,
        meta_page: &MetaPage,
    ) -> Self {
        let pq_vector = Vec::with_capacity(0);
        Self::new_internal(vector, labels, pq_vector, heap_item_pointer, meta_page)
    }
}

/// contains helpers for mutate-in-place. See struct_mutable_refs in test_alloc.rs in rkyv
impl ArchivedPlainNode {
    pub fn is_deleted(&self) -> bool {
        self.heap_item_pointer.offset == InvalidOffsetNumber
    }

    pub fn delete(self: Pin<&mut Self>) {
        //TODO: actually optimize the deletes by removing index tuples. For now just mark it.
        let mut heap_pointer = unsafe { self.map_unchecked_mut(|s| &mut s.heap_item_pointer) };
        heap_pointer.offset = InvalidOffsetNumber;
        heap_pointer.block_number = InvalidBlockNumber;
    }

    pub fn neighbor_index_pointer(
        self: Pin<&mut Self>,
    ) -> Pin<&mut ArchivedVec<ArchivedItemPointer>> {
        unsafe { self.map_unchecked_mut(|s| &mut s.neighbor_index_pointers) }
    }

    pub fn num_neighbors(&self) -> usize {
        self.neighbor_index_pointers
            .iter()
            .position(|f| f.block_number == InvalidBlockNumber)
            .unwrap_or(self.neighbor_index_pointers.len())
    }

    pub fn iter_neighbors(&self) -> impl Iterator<Item = ItemPointer> + '_ {
        self.neighbor_index_pointers
            .iter()
            .take(self.num_neighbors())
            .map(|ip| ip.deserialize_item_pointer())
    }

    pub fn set_neighbors(
        mut self: Pin<&mut Self>,
        neighbors: &[NeighborWithDistance],
        meta_page: &MetaPage,
    ) {
        for (i, new_neighbor) in neighbors.iter().enumerate() {
            let mut a_index_pointer = self.as_mut().neighbor_index_pointer().index_pin(i);
            // TODO hate that we have to set each field like this
            a_index_pointer.block_number =
                new_neighbor.get_index_pointer_to_neighbor().block_number;
            a_index_pointer.offset = new_neighbor.get_index_pointer_to_neighbor().offset;
        }
        // Set the marker that the list ended
        if neighbors.len() < meta_page.get_num_neighbors() as _ {
            let mut past_last_index_pointers = self
                .as_mut()
                .neighbor_index_pointer()
                .index_pin(neighbors.len());
            past_last_index_pointers.block_number = InvalidBlockNumber;
            past_last_index_pointers.offset = InvalidOffsetNumber;
        }
    }

    pub fn get_labels(&self) -> Option<&ArchivedLabelSet> {
        self.labels.as_ref()
    }
}

impl ArchivedData for ArchivedPlainNode {
    fn with_data(data: &mut [u8]) -> Pin<&mut ArchivedPlainNode> {
        ArchivedPlainNode::with_data(data)
    }

    fn get_index_pointer_to_neighbors(&self) -> Vec<ItemPointer> {
        self.iter_neighbors().collect()
    }

    fn is_deleted(&self) -> bool {
        self.heap_item_pointer.offset == InvalidOffsetNumber
    }

    fn delete(self: Pin<&mut Self>) {
        //TODO: actually optimize the deletes by removing index tuples. For now just mark it.
        let mut heap_pointer = unsafe { self.map_unchecked_mut(|s| &mut s.heap_item_pointer) };
        heap_pointer.offset = InvalidOffsetNumber;
        heap_pointer.block_number = InvalidBlockNumber;
    }

    fn get_heap_item_pointer(&self) -> HeapPointer {
        self.heap_item_pointer.deserialize_item_pointer()
    }
}<|MERGE_RESOLUTION|>--- conflicted
+++ resolved
@@ -6,11 +6,8 @@
 use rkyv::vec::ArchivedVec;
 use rkyv::{Archive, Deserialize, Serialize};
 
-<<<<<<< HEAD
 use super::labels::{ArchivedLabelSet, LabelSet};
-=======
 use super::meta_page::MetaPage;
->>>>>>> fffc6a7e
 use super::neighbor_with_distance::NeighborWithDistance;
 use super::storage::ArchivedData;
 use crate::access_method::node::{ReadableNode, WriteableNode};
@@ -121,9 +118,9 @@
 }
 
 impl ArchivedData for ArchivedPlainNode {
-    fn with_data(data: &mut [u8]) -> Pin<&mut ArchivedPlainNode> {
-        ArchivedPlainNode::with_data(data)
-    }
+    // fn with_data(data: &mut [u8]) -> Pin<&mut ArchivedPlainNode> {
+    //     ArchivedPlainNode::with_data(data)
+    // }
 
     fn get_index_pointer_to_neighbors(&self) -> Vec<ItemPointer> {
         self.iter_neighbors().collect()
