use std::cmp::Reverse;
use std::collections::BinaryHeap;
use std::{cmp::Ordering, collections::HashSet};

use pgrx::PgRelation;

use crate::access_method::storage::NodeDistanceMeasure;
use crate::util::{HeapPointer, IndexPointer, ItemPointer};

use super::graph_neighbor_store::GraphNeighborStore;
use super::labels::{LabelSet, LabelSetView, LabeledVector};
use super::meta_page::MetaPage;
use super::neighbor_with_distance::{Distance, DistanceWithTieBreak, NeighborWithDistance};
use super::start_nodes::StartNodes;
use super::stats::{GreedySearchStats, InsertStats, PruneNeighborStats, StatsNodeVisit};
use super::storage::Storage;

pub struct ListSearchNeighbor<PD> {
    pub index_pointer: IndexPointer,
    distance_with_tie_break: DistanceWithTieBreak,
    private_data: PD,
    labels: Option<LabelSet>,
}

impl<PD> PartialOrd for ListSearchNeighbor<PD> {
    fn partial_cmp(&self, other: &Self) -> Option<Ordering> {
        Some(self.cmp(other))
    }
}

impl<PD> PartialEq for ListSearchNeighbor<PD> {
    fn eq(&self, other: &Self) -> bool {
        self.index_pointer == other.index_pointer
    }
}

impl<PD> Eq for ListSearchNeighbor<PD> {}

impl<PD> Ord for ListSearchNeighbor<PD> {
    fn cmp(&self, other: &Self) -> Ordering {
        self.distance_with_tie_break
            .cmp(&other.distance_with_tie_break)
    }
}

impl<PD> ListSearchNeighbor<PD> {
    pub fn new(
        index_pointer: IndexPointer,
        distance_with_tie_break: DistanceWithTieBreak,
        private_data: PD,
        labels: Option<LabelSet>,
    ) -> Self {
        Self {
            index_pointer,
            private_data,
            distance_with_tie_break,
            labels,
        }
    }

    pub fn get_private_data(&self) -> &PD {
        &self.private_data
    }

    pub fn get_labels(&self) -> Option<&LabelSet> {
        self.labels.as_ref()
    }
}

pub struct ListSearchResult<QDM, PD> {
    candidates: BinaryHeap<Reverse<ListSearchNeighbor<PD>>>,
    visited: Vec<ListSearchNeighbor<PD>>,
    inserted: HashSet<ItemPointer>,
    pub sdm: Option<QDM>,
    tie_break_item_pointer: Option<ItemPointer>, /* This records the item pointer of the query. It's used for tie-breaking when the distance = 0 */
    pub stats: GreedySearchStats,
}

impl<QDM, PD> ListSearchResult<QDM, PD> {
    fn empty() -> Self {
        Self {
            candidates: BinaryHeap::new(),
            visited: vec![],
            inserted: HashSet::new(),
            sdm: None,
            tie_break_item_pointer: None,
            stats: GreedySearchStats::new(),
        }
    }

    fn new<S: Storage<QueryDistanceMeasure = QDM, LSNPrivateData = PD>>(
        start_nodes: Vec<ItemPointer>,
        sdm: S::QueryDistanceMeasure,
        tie_break_item_pointer: Option<ItemPointer>,
        search_list_size: usize,
        meta_page: &MetaPage,
        gns: &GraphNeighborStore,
        storage: &S,
    ) -> Self {
        let neigbors = meta_page.get_num_neighbors() as usize;
        let mut res = Self {
            tie_break_item_pointer,
            candidates: BinaryHeap::with_capacity(search_list_size * neigbors),
            visited: Vec::with_capacity(search_list_size * 2),
            inserted: HashSet::with_capacity(search_list_size * neigbors),
            stats: GreedySearchStats::new(),
            sdm: Some(sdm),
        };
        res.stats.record_call();
        for index_pointer in start_nodes {
            let lsn = storage.create_lsn_for_start_node(&mut res, index_pointer, gns);
            if let Some(lsn) = lsn {
                res.insert_neighbor(lsn);
            }
        }
        res
    }

    pub fn prepare_insert(&mut self, ip: ItemPointer) -> bool {
        self.inserted.insert(ip)
    }

    pub fn create_distance_with_tie_break(
        &self,
        d: Distance,
        ip: ItemPointer,
    ) -> DistanceWithTieBreak {
        match self.tie_break_item_pointer {
            None => DistanceWithTieBreak::with_query(d, ip),
            Some(tie_break_item_pointer) => {
                DistanceWithTieBreak::new(d, ip, tie_break_item_pointer)
            }
        }
    }

    /// To be called by the Storage Providers only
    pub fn insert_neighbor(&mut self, n: ListSearchNeighbor<PD>) {
        self.stats.record_candidate();
        self.candidates.push(Reverse(n));
    }

    pub fn get_lsn_by_idx(&self, idx: usize) -> &ListSearchNeighbor<PD> {
        &self.visited[idx]
    }

    fn visit_closest(&mut self, pos_limit: usize) -> Option<usize> {
        if self.candidates.is_empty() {
            return None;
        }

        if self.visited.len() > pos_limit {
            let node_at_pos = &self.visited[pos_limit - 1];
            let head = self.candidates.peek().unwrap();
            if head.0 >= *node_at_pos {
                return None;
            }
        }

        let head = self.candidates.pop().unwrap();
        let idx = self.visited.partition_point(|x| *x < head.0);
        self.visited.insert(idx, head.0);
        Some(idx)
    }

    //removes and returns the first element. Given that the element remains in self.inserted, that means the element will never again be insereted
    //into the best_candidate list, so it will never again be returned.
    pub fn consume<S: Storage<QueryDistanceMeasure = QDM, LSNPrivateData = PD>>(
        &mut self,
        storage: &S,
    ) -> Option<(HeapPointer, IndexPointer)> {
        if self.visited.is_empty() {
            return None;
        }
        let lsn = self.visited.remove(0);
        let heap_pointer = storage.return_lsn(&lsn, &mut self.stats);
        Some((heap_pointer, lsn.index_pointer))
    }
}

pub struct Graph<'a> {
    neighbor_store: GraphNeighborStore,
    meta_page: &'a mut MetaPage,
}

impl<'a> Graph<'a> {
    pub fn new(neighbor_store: GraphNeighborStore, meta_page: &'a mut MetaPage) -> Self {
        Self {
            neighbor_store,
            meta_page,
        }
    }

    pub fn get_neighbor_store(&self) -> &GraphNeighborStore {
        &self.neighbor_store
    }

    pub fn get_start_nodes(&self) -> Option<&StartNodes> {
        self.meta_page.get_start_nodes()
    }

    fn add_neighbors<S: Storage>(
        &mut self,
        storage: &S,
        neighbors_of: ItemPointer,
        labels: Option<&LabelSet>,
        additional_neighbors: Vec<NeighborWithDistance>,
        stats: &mut PruneNeighborStats,
    ) -> (bool, Vec<NeighborWithDistance>) {
        let mut candidates = Vec::<NeighborWithDistance>::with_capacity(
            self.neighbor_store.max_neighbors(self.get_meta_page()) + additional_neighbors.len(),
        );
        self.neighbor_store
            .get_neighbors_with_full_vector_distances(
                neighbors_of,
                storage,
                &mut candidates,
                stats,
            );

        let mut hash: HashSet<ItemPointer> = candidates
            .iter()
            .map(|c| c.get_index_pointer_to_neighbor())
            .collect();
        for n in additional_neighbors {
            if hash.insert(n.get_index_pointer_to_neighbor()) {
                candidates.push(n);
            }
        }
        //remove myself
        if !hash.insert(neighbors_of) {
            //prevent self-loops
            let index = candidates
                .iter()
                .position(|x| x.get_index_pointer_to_neighbor() == neighbors_of)
                .unwrap();
            candidates.remove(index);
        }

        let (pruned, new_neighbors) =
            if candidates.len() > self.neighbor_store.max_neighbors(self.get_meta_page()) {
                let new_list = self.prune_neighbors(labels, candidates, storage, stats);
                (true, new_list)
            } else {
                (false, candidates)
            };

        self.neighbor_store.set_neighbors(
            storage,
            self.meta_page,
            neighbors_of,
            labels.cloned(),
            new_neighbors.clone(),
            stats,
        );
        (pruned, new_neighbors)
    }

    pub fn get_meta_page(&self) -> &MetaPage {
        self.meta_page
    }

    pub fn get_meta_page_mut(&mut self) -> &mut MetaPage {
        self.meta_page
    }

    /// greedy search looks for the closest neighbors to a query vector
    /// You may think that this needs the "K" parameter but it does not,
    /// instead it uses a search_list_size parameter (>K).
    ///
    /// The basic logic is you do a greedy search until you've evaluated the
    /// neighbors of the `search_list_size` closest nodes.
    ///
    /// To get the K closest neighbors, you then get the first K items in the ListSearchResult
    /// return items.
    ///
    /// Note this is the one-shot implementation that keeps only the closest `search_list_size` results in
    /// the returned ListSearchResult elements. It shouldn't be used with self.greedy_search_iterate
    #[allow(clippy::mutable_key_type)]
    fn greedy_search_for_build<S: Storage>(
        &self,
        index_pointer: IndexPointer,
        query: LabeledVector,
        no_filter: bool,
        storage: &S,
        stats: &mut GreedySearchStats,
    ) -> HashSet<NeighborWithDistance> {
        let start_nodes = self.meta_page.get_start_nodes();
        if start_nodes.is_none() {
            //no nodes in the graph
            return HashSet::with_capacity(0);
        }

        let start_nodes = if no_filter {
            start_nodes.unwrap().get_for_node(None)
        } else {
            start_nodes.unwrap().get_for_node(query.labels())
        };

        let dm = storage.get_query_distance_measure(query);
        let search_list_size = self.meta_page.get_search_list_size_for_build() as usize;
        let mut l = ListSearchResult::new(
            start_nodes,
            dm,
            Some(index_pointer),
            search_list_size,
            self.meta_page,
            self.get_neighbor_store(),
            storage,
        );
        let mut visited_nodes = HashSet::with_capacity(search_list_size);
        self.greedy_search_iterate(
            &mut l,
            search_list_size,
            no_filter,
            Some(&mut visited_nodes),
            storage,
        );
        stats.combine(&l.stats);
        visited_nodes
    }

    /// Returns a ListSearchResult initialized for streaming. The output should be used with greedy_search_iterate to obtain
    /// the next elements.
    pub fn greedy_search_streaming_init<S: Storage>(
        &self,
        query: LabeledVector,
        search_list_size: usize,
        storage: &S,
    ) -> ListSearchResult<S::QueryDistanceMeasure, S::LSNPrivateData> {
        let start_nodes = self.get_start_nodes();
        if start_nodes.is_none() {
            //no nodes in the graph
            return ListSearchResult::empty();
        }
        let start_nodes = start_nodes.unwrap().get_for_node(query.labels());
        let dm = storage.get_query_distance_measure(query);

        // check graph consistency
        // let reachable = self.debug_count_reachable_nodes(storage, &mut InsertStats::new());
        // if reachable != 1000 {
        //     pgrx::error!(
        //         "Graph is inconsistent, only {} nodes are reachable",
        //         reachable
        //     );
        // }

        ListSearchResult::new(
            start_nodes,
            dm,
            None,
            search_list_size,
            self.meta_page,
            self.get_neighbor_store(),
            storage,
        )
    }

    /// Advance the state of the lsr until the closest `visit_n_closest` elements have been visited.
    pub fn greedy_search_iterate<S: Storage>(
        &self,
        lsr: &mut ListSearchResult<S::QueryDistanceMeasure, S::LSNPrivateData>,
        visit_n_closest: usize,
        no_filter: bool,
        mut visited_nodes: Option<&mut HashSet<NeighborWithDistance>>,
        storage: &S,
    ) {
        while let Some(list_search_entry_idx) = lsr.visit_closest(visit_n_closest) {
            match visited_nodes {
                None => {}
                Some(ref mut visited_nodes) => {
                    let list_search_entry = &lsr.visited[list_search_entry_idx];
                    visited_nodes.insert(NeighborWithDistance::new(
                        list_search_entry.index_pointer,
                        list_search_entry.distance_with_tie_break.clone(),
                        list_search_entry.get_labels().cloned(),
                    ));
                }
            }
            lsr.stats.record_visit();
            storage.visit_lsn(lsr, list_search_entry_idx, &self.neighbor_store, no_filter);
        }
    }

    /// Prune neigbors by prefering neighbors closer to the point in question
    /// than to other neighbors of the point.
    ///
    /// TODO: this is the ann-disk implementation. There may be better implementations
    /// if we save the factors or the distances and add incrementally. Not sure.
    ///
    /// TODO: this is the old implementation. We should use the new one instead.
    #[allow(dead_code)]
    pub fn prune_neighbors<S: Storage>(
        &self,
        labels: Option<&LabelSet>,
        mut candidates: Vec<NeighborWithDistance>,
        storage: &S,
        stats: &mut PruneNeighborStats,
    ) -> Vec<NeighborWithDistance> {
        stats.calls += 1;
        //TODO make configurable?
        let max_alpha = self.get_meta_page().get_max_alpha();

        stats.num_neighbors_before_prune += candidates.len();
        //TODO remove deleted nodes

        //TODO diskann has something called max_occlusion_size/max_candidate_size(default:750). Do we need to implement?

        //sort by distance
        candidates.sort();
        let mut results = Vec::<NeighborWithDistance>::with_capacity(
            self.get_meta_page().get_num_neighbors() as _,
        );

        let mut max_factors: Vec<f64> = vec![0.0; candidates.len()];

        let mut alpha = 1.0;
        //first we add nodes that "pass" a small alpha. Then, if there
        //is still room we loop again with a larger alpha.
        while alpha <= max_alpha && results.len() < self.get_meta_page().get_num_neighbors() as _ {
            for (i, neighbor) in candidates.iter().enumerate() {
                if results.len() >= self.get_meta_page().get_num_neighbors() as _ {
                    return results;
                }

                if max_factors[i] > alpha {
                    continue;
                }

                //don't consider again
                max_factors[i] = f64::MAX;
                results.push(neighbor.clone());

                //we've now added this to the results so it's going to be a neighbor
                //rename for clarity.
                let existing_neighbor = neighbor;

                let dist_state = unsafe {
                    storage.get_node_distance_measure(
                        existing_neighbor.get_index_pointer_to_neighbor(),
                        stats,
                    )
                };

                // TODO: optimization: precompute intersection of `labels` and `existing_neighbor.get_labels()`
                // and use this for the `contains_intersection` check inside the loop

                //go thru the other candidates (tail of the list)
                for (j, candidate_neighbor) in candidates.iter().enumerate().skip(i + 1) {
                    //has it been completely excluded?
                    if max_factors[j] > max_alpha {
                        continue;
                    }

                    // Does it contain essential labels?
                    if let Some(labels) = labels {
                        if !existing_neighbor
                            .get_labels()
                            .unwrap()
                            .contains_intersection(candidate_neighbor.get_labels().unwrap(), labels)
                        {
                            continue;
                        }
                    }

                    let raw_distance_between_candidate_and_existing_neighbor = unsafe {
                        dist_state
                            .get_distance(candidate_neighbor.get_index_pointer_to_neighbor(), stats)
                    };

                    let distance_between_candidate_and_existing_neighbor =
                        DistanceWithTieBreak::new(
                            raw_distance_between_candidate_and_existing_neighbor,
                            candidate_neighbor.get_index_pointer_to_neighbor(),
                            existing_neighbor.get_index_pointer_to_neighbor(),
                        );

                    let distance_between_candidate_and_point =
                        candidate_neighbor.get_distance_with_tie_break();

                    //factor is high if the candidate is closer to an existing neighbor than the point it's being considered for
                    let factor = distance_between_candidate_and_point
                        .get_factor(&distance_between_candidate_and_existing_neighbor);

                    max_factors[j] = max_factors[j].max(factor)
                }
            }
            alpha *= 1.2
        }
        stats.num_neighbors_after_prune += results.len();
        results
    }

    fn update_start_nodes<S: Storage>(
        &mut self,
        index: &PgRelation,
        index_pointer: IndexPointer,
        vec: &LabeledVector,
        storage: &S,
        stats: &mut InsertStats,
    ) {
        match self.meta_page.get_start_nodes() {
            Some(start_nodes) => {
                if start_nodes.contains_all(vec.labels()) {
                    return;
                }
            }
            None => {
                // TODO probably better set off of centroids
                let start_nodes = StartNodes::new(index_pointer);
                self.neighbor_store.set_neighbors(
                    storage,
                    self.meta_page,
                    index_pointer,
                    vec.labels().cloned(),
                    Vec::<NeighborWithDistance>::with_capacity(
                        self.neighbor_store.max_neighbors(self.meta_page) as _,
                    ),
                    stats,
                );

                self.meta_page.set_start_nodes(start_nodes);
            }
        };

        if let Some(labels) = vec.labels() {
            let start_nodes = self.meta_page.get_start_nodes_mut().unwrap();
            for label in labels.iter() {
                if !start_nodes.contains(*label) {
                    start_nodes.upsert(*label, index_pointer);
                }
            }
        }

        unsafe {
            self.meta_page.store(index, false);
        }
    }

    /// Check that all nodes of the graph are reachable from the start node(s)
    #[allow(dead_code)]
    pub fn debug_count_reachable_nodes<S: Storage>(
        &self,
        storage: &S,
        stats: &mut InsertStats,
    ) -> usize {
        if let Some(start_nodes) = self.meta_page.get_start_nodes() {
            let mut visited = HashSet::new();
            let mut to_visit = start_nodes.get_all_nodes();
            while let Some(node) = to_visit.pop() {
                if visited.contains(&node) {
                    continue;
                }
                visited.insert(node);
                let mut neighbors = vec![];
                self.neighbor_store
                    .get_neighbors_with_full_vector_distances(
                        node,
                        storage,
                        &mut neighbors,
                        &mut stats.greedy_search_stats,
                    );
                for neighbor in neighbors {
                    let ip = neighbor.get_index_pointer_to_neighbor();
                    to_visit.push(ip);
                }
            }
            return visited.len();
        }
        0
    }

    fn debug_format_labels(labels: Option<LabelSet>) -> String {
        labels
            .map(|l| format!(", {:?}", l.labels()))
            .unwrap_or_default()
    }

    #[allow(dead_code)]
    pub fn debug_print_graph<S: Storage>(&self, storage: &S, stats: &mut InsertStats) -> String {
        let mut buf = String::new();
        buf.push_str(
            r#"
digraph G {
    node [shape=oval];

    "#,
        );
        if let Some(start_nodes) = self.meta_page.get_start_nodes() {
            let mut visited = HashSet::new();
            let to_visit = start_nodes.get_all_labeled_nodes();
            for (label, start_node) in to_visit.iter() {
                let label_str = label.map_or_else(|| "None".to_string(), |l| format!("{:?}", l));
                buf.push_str(
                    format!(
                        "   \"{}\"  -> \"{}, {}\"\n",
                        label_str, start_node.block_number, start_node.offset
                    )
                    .as_str(),
                );
            }
            let mut to_visit: Vec<IndexPointer> = to_visit.into_iter().map(|(_, ip)| ip).collect();
            while let Some(node) = to_visit.pop() {
                if visited.contains(&node) {
                    continue;
                }
                visited.insert(node);
                let mut neighbors = vec![];
                self.neighbor_store
                    .get_neighbors_with_full_vector_distances(
                        node,
                        storage,
                        &mut neighbors,
                        &mut stats.greedy_search_stats,
                    );
                // Read node and get its labels
                let labels = storage.get_labels(node, stats);
                // print node
                buf.push_str(
                    format!(
                        "   \"{}, {}\" [label=\"{}, {}{}\"]\n",
                        node.block_number,
                        node.offset,
                        node.block_number,
                        node.offset,
                        Self::debug_format_labels(labels)
                    )
                    .as_str(),
                );
                for neighbor in neighbors {
                    let ip = neighbor.get_index_pointer_to_neighbor();
                    let distance = neighbor.get_distance_with_tie_break();
                    // print edge
                    buf.push_str(
                        format!(
                            "   \"{}, {}\" -> \"{}, {}\" [label=\"{}\"]\n",
                            node.block_number,
                            node.offset,
                            ip.block_number,
                            ip.offset,
                            distance.get_distance()
                        )
                        .as_str(),
                    );
                    to_visit.push(ip);
                }
            }
        }

        buf.push('}');
        buf
    }

    pub fn insert<S: Storage>(
        &mut self,
        index: &PgRelation,
        index_pointer: IndexPointer,
        vec: LabeledVector,
        spare_vec: LabeledVector,
        storage: &S,
        stats: &mut InsertStats,
    ) {
        self.update_start_nodes(index, index_pointer, &vec, storage, stats);

        if vec.labels().is_some() {
            // Insert starting from label start nodes and apply label filtering
<<<<<<< HEAD
            self.insert2(index_pointer, spare_vec, false, storage, stats);
        }

        // Insert starting from default start node and avoid label filtering
        self.insert2(index_pointer, vec, true, storage, stats);
    }

    pub fn insert2<S: Storage>(
=======
            self.insert_internal(index_pointer, spare_vec, false, storage, stats);
        }

        // Insert starting from default start node and avoid label filtering
        self.insert_internal(index_pointer, vec, true, storage, stats);
    }

    fn insert_internal<S: Storage>(
>>>>>>> 2ad9ed61
        &mut self,
        index_pointer: IndexPointer,
        vec: LabeledVector,
        no_filter: bool,
        storage: &S,
        stats: &mut InsertStats,
    ) {
        let labels = vec.labels().cloned();

        #[allow(clippy::mutable_key_type)]
        let v = self.greedy_search_for_build(
            index_pointer,
            vec,
            no_filter,
            storage,
            &mut stats.greedy_search_stats,
        );

        let (_, neighbor_list) = self.add_neighbors(
            storage,
            index_pointer,
            labels.as_ref(),
            v.into_iter().collect(),
            &mut stats.prune_neighbor_stats,
        );

        // Update back pointers
        let mut cnt_contains = 0;
        let neighbor_list_len = neighbor_list.len();
        for neighbor in neighbor_list {
            let neighbor_contains_new_point = self.update_back_pointer(
                neighbor.get_index_pointer_to_neighbor(),
                index_pointer,
                neighbor.get_labels(),
                labels.as_ref(),
                neighbor.get_distance_with_tie_break(),
                storage,
                &mut stats.prune_neighbor_stats,
            );
            if neighbor_contains_new_point {
                cnt_contains += 1;
            }
        }

        if neighbor_list_len > 0 && cnt_contains == 0 {
            // In tests this should be a hard error.  (There is no guarantee that it
            // cannot happen, but it is very unlikely.)
            debug_assert!(
                false,
                "Inserted {:?} but it became an orphan",
                index_pointer
            );
            // In production this is a warning
            pgrx::warning!("Inserted {:?} but it became an orphan", index_pointer);
        }
    }

    #[allow(clippy::too_many_arguments)]
    fn update_back_pointer<S: Storage>(
        &mut self,
        from: IndexPointer,
        to: IndexPointer,
        from_labels: Option<&LabelSet>,
        to_labels: Option<&LabelSet>,
        distance_with_tie_break: &DistanceWithTieBreak,
        storage: &S,
        prune_stats: &mut PruneNeighborStats,
    ) -> bool {
        let new = vec![NeighborWithDistance::new(
            to,
            distance_with_tie_break.clone(),
            to_labels.cloned(),
        )];
        let (_pruned, n) = self.add_neighbors(storage, from, from_labels, new.clone(), prune_stats);
        n.contains(&new[0])
    }
}<|MERGE_RESOLUTION|>--- conflicted
+++ resolved
@@ -663,16 +663,6 @@
 
         if vec.labels().is_some() {
             // Insert starting from label start nodes and apply label filtering
-<<<<<<< HEAD
-            self.insert2(index_pointer, spare_vec, false, storage, stats);
-        }
-
-        // Insert starting from default start node and avoid label filtering
-        self.insert2(index_pointer, vec, true, storage, stats);
-    }
-
-    pub fn insert2<S: Storage>(
-=======
             self.insert_internal(index_pointer, spare_vec, false, storage, stats);
         }
 
@@ -681,7 +671,6 @@
     }
 
     fn insert_internal<S: Storage>(
->>>>>>> 2ad9ed61
         &mut self,
         index_pointer: IndexPointer,
         vec: LabeledVector,
