--- conflicted
+++ resolved
@@ -29,11 +29,6 @@
 mod distance_aarch64;
 #[cfg(any(target_arch = "x86", target_arch = "x86_64"))]
 mod distance_x86;
-<<<<<<< HEAD
-mod sbq;
-mod sbq_node;
-=======
->>>>>>> fffc6a7e
 
 /// Access method support function numbers
 pub const DISKANN_DISTANCE_TYPE_PROC: u16 = 1;
