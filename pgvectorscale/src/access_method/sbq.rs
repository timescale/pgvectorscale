use super::{
    distance::{distance_xor_optimized, DistanceFn},
    graph::{ListSearchNeighbor, ListSearchResult},
    graph_neighbor_store::GraphNeighborStore,
    labels::{label_vec_to_set, new_labelset, Label, LabelSet, LabeledVector},
    neighbor_with_distance::DistanceWithTieBreak,
    pg_vector::PgVector,
    stats::{
        GreedySearchStats, StatsDistanceComparison, StatsHeapNodeRead, StatsNodeModify,
        StatsNodeRead, StatsNodeWrite, WriteStats,
    },
    storage::{ArchivedData, NodeDistanceMeasure, Storage},
    storage_common::{get_index_label_attribute, get_index_vector_attribute},
};
use std::{cell::RefCell, collections::HashMap, iter::once, marker::PhantomData, pin::Pin};

use pgrx::{
    notice,
    pg_sys::{AttrNumber, InvalidBlockNumber, InvalidOffsetNumber, BLCKSZ},
    PgBox, PgRelation,
};
use rkyv::{vec::ArchivedVec, Archive, Archived, Deserialize, Serialize};

use crate::util::{
    chain::{ChainItemReader, ChainTapeWriter},
    page::{PageType, ReadablePage},
    table_slot::TableSlot,
    tape::Tape,
    ArchivedItemPointer, HeapPointer, IndexPointer, ItemPointer, ReadableBuffer,
};

use super::{meta_page::MetaPage, neighbor_with_distance::NeighborWithDistance};
use crate::util::WritableBuffer;

type SbqVectorElement = u64;
const BITS_STORE_TYPE_SIZE: usize = 64;

#[derive(Archive, Deserialize, Serialize, Readable, Writeable)]
#[archive(check_bytes)]
#[repr(C)]
pub struct SbqMeansV1 {
    count: u64,
    means: Vec<f32>,
    m2: Vec<f32>,
}

impl SbqMeansV1 {
    pub unsafe fn load<S: StatsNodeRead>(
        index: &PgRelation,
        mut quantizer: SbqQuantizer,
        qip: ItemPointer,
        stats: &mut S,
    ) -> SbqQuantizer {
        assert!(quantizer.use_mean);
        let bq = SbqMeansV1::read(index, qip, stats);
        let archived = bq.get_archived_node();

        quantizer.load(
            archived.count,
            archived.means.to_vec(),
            archived.m2.to_vec(),
        );
        quantizer
    }

    pub unsafe fn store<S: StatsNodeWrite>(
        index: &PgRelation,
        quantizer: &SbqQuantizer,
        stats: &mut S,
    ) -> ItemPointer {
        let mut tape = Tape::new(index, PageType::SbqMeans);
        let node = SbqMeansV1 {
            count: quantizer.count,
            means: quantizer.mean.to_vec(),
            m2: quantizer.m2.to_vec(),
        };
        let ptr = node.write(&mut tape, stats);
        tape.close();
        ptr
    }
}

#[derive(Archive, Deserialize, Serialize)]
#[archive(check_bytes)]
#[repr(C)]
pub struct SbqMeans {
    count: u64,
    means: Vec<f32>,
    m2: Vec<f32>,
}

impl SbqMeans {
    pub unsafe fn load<S: StatsNodeRead>(
        index: &PgRelation,
        meta_page: &super::meta_page::MetaPage,
        stats: &mut S,
    ) -> SbqQuantizer {
        let mut quantizer = SbqQuantizer::new(meta_page);
        if !quantizer.use_mean {
            return quantizer;
        }
        let qip = meta_page
            .get_quantizer_metadata_pointer()
            .unwrap_or_else(|| pgrx::error!("No SBQ pointer found in meta page"));

        let page = ReadablePage::read(index, qip.block_number);
        let page_type = page.get_type();
        match page_type {
            PageType::SbqMeansV1 => SbqMeansV1::load(index, quantizer, qip, stats),
            PageType::SbqMeans => {
                let mut tape_reader = ChainItemReader::new(index, PageType::SbqMeans, stats);
                let mut buf: Vec<u8> = Vec::new();
                for item in tape_reader.read(qip) {
                    buf.extend_from_slice(item.get_data_slice());
                }

                let means = rkyv::from_bytes::<SbqMeans>(buf.as_slice()).unwrap();
                quantizer.load(means.count, means.means, means.m2);
                quantizer
            }
            _ => {
                pgrx::error!("Invalid page type {} for SbqMeans", page_type as u8);
            }
        }
    }

    pub unsafe fn store<S: StatsNodeWrite>(
        index: &PgRelation,
        quantizer: &SbqQuantizer,
        stats: &mut S,
    ) -> ItemPointer {
        let bq = SbqMeans {
            count: quantizer.count,
            means: quantizer.mean.clone(),
            m2: quantizer.m2.clone(),
        };
        let mut tape = ChainTapeWriter::new(index, PageType::SbqMeans, stats);
        let buf = rkyv::to_bytes::<_, 1024>(&bq).unwrap();
        tape.write(&buf)
    }
}

#[derive(Clone)]
pub struct SbqQuantizer {
    pub use_mean: bool,
    training: bool,
    pub count: u64,
    pub mean: Vec<f32>,
    pub m2: Vec<f32>,
    pub num_bits_per_dimension: u8,
}

impl SbqQuantizer {
    fn new(meta_page: &super::meta_page::MetaPage) -> SbqQuantizer {
        Self {
            use_mean: true,
            training: false,
            count: 0,
            mean: vec![],
            m2: vec![],
            num_bits_per_dimension: meta_page.get_bq_num_bits_per_dimension(),
        }
    }

    fn load(&mut self, count: u64, mean: Vec<f32>, m2: Vec<f32>) {
        self.count = count;
        self.mean = mean;
        self.m2 = m2
    }

    fn quantized_size(&self, full_vector_size: usize) -> usize {
        Self::quantized_size_internal(full_vector_size, self.num_bits_per_dimension)
    }

    fn quantized_size_internal(full_vector_size: usize, num_bits_per_dimension: u8) -> usize {
        let num_bits = full_vector_size * num_bits_per_dimension as usize;

        if num_bits % BITS_STORE_TYPE_SIZE == 0 {
            num_bits / BITS_STORE_TYPE_SIZE
        } else {
            (num_bits / BITS_STORE_TYPE_SIZE) + 1
        }
    }

    fn quantized_size_bytes(num_dimensions: usize, num_bits_per_dimension: u8) -> usize {
        Self::quantized_size_internal(num_dimensions, num_bits_per_dimension)
            * std::mem::size_of::<SbqVectorElement>()
    }

    fn quantize(&self, full_vector: &[f32]) -> Vec<SbqVectorElement> {
        assert!(!self.training);
        if self.use_mean {
            let mut res_vector = vec![0; self.quantized_size(full_vector.len())];

            if self.num_bits_per_dimension == 1 {
                for (i, &v) in full_vector.iter().enumerate() {
                    if v > self.mean[i] {
                        res_vector[i / BITS_STORE_TYPE_SIZE] |= 1 << (i % BITS_STORE_TYPE_SIZE);
                    }
                }
            } else {
                for (i, &v) in full_vector.iter().enumerate() {
                    let mean = self.mean[i];
                    let variance = self.m2[i] / self.count as f32;
                    let std_dev = variance.sqrt();
                    let ranges = self.num_bits_per_dimension + 1;

                    let v_z_score = (v - mean) / std_dev;
                    let index = (v_z_score + 2.0) / (4.0 / ranges as f32); //we consider z scores between -2 and 2 and divide them into {ranges} ranges

                    let bit_position = i * self.num_bits_per_dimension as usize;
                    if index < 1.0 {
                        //all zeros
                    } else {
                        let count_ones =
                            (index.floor() as usize).min(self.num_bits_per_dimension as usize);
                        //fill in count_ones bits from the left
                        // ex count_ones=1: 100
                        // ex count_ones=2: 110
                        // ex count_ones=3: 111
                        for j in 0..count_ones {
                            res_vector[(bit_position + j) / BITS_STORE_TYPE_SIZE] |=
                                1 << ((bit_position + j) % BITS_STORE_TYPE_SIZE);
                        }
                    }
                }
            }
            res_vector
        } else {
            let mut res_vector = vec![0; self.quantized_size(full_vector.len())];

            for (i, &v) in full_vector.iter().enumerate() {
                if v > 0.0 {
                    res_vector[i / BITS_STORE_TYPE_SIZE] |= 1 << (i % BITS_STORE_TYPE_SIZE);
                }
            }

            res_vector
        }
    }

    fn start_training(&mut self, meta_page: &super::meta_page::MetaPage) {
        self.training = true;
        if self.use_mean {
            self.count = 0;
            self.mean = vec![0.0; meta_page.get_num_dimensions_to_index() as _];
            if self.num_bits_per_dimension > 1 {
                self.m2 = vec![0.0; meta_page.get_num_dimensions_to_index() as _];
            }
        }
    }

    fn add_sample(&mut self, sample: &[f32]) {
        if self.use_mean {
            self.count += 1;
            assert!(self.mean.len() == sample.len());

            if self.num_bits_per_dimension > 1 {
                assert!(self.m2.len() == sample.len());
                let delta: Vec<_> = self
                    .mean
                    .iter()
                    .zip(sample.iter())
                    .map(|(m, s)| s - *m)
                    .collect();

                self.mean
                    .iter_mut()
                    .zip(sample.iter())
                    .for_each(|(m, s)| *m += (s - *m) / self.count as f32);

                let delta2 = self.mean.iter().zip(sample.iter()).map(|(m, s)| s - *m);

                self.m2
                    .iter_mut()
                    .zip(delta.iter())
                    .zip(delta2)
                    .for_each(|((m2, d), d2)| *m2 += d * d2);
            } else {
                self.mean
                    .iter_mut()
                    .zip(sample.iter())
                    .for_each(|(m, s)| *m += (s - *m) / self.count as f32);
            }
        }
    }

    fn finish_training(&mut self) {
        self.training = false;
    }

    fn vector_for_new_node(
        &self,
        _meta_page: &super::meta_page::MetaPage,
        full_vector: &[f32],
    ) -> Vec<SbqVectorElement> {
        self.quantize(full_vector)
    }
}

pub struct SbqSearchDistanceMeasure {
    quantized_vector: Vec<SbqVectorElement>,
<<<<<<< HEAD
    query: LabeledVector,
    num_dimensions_for_neighbors: usize,
    quantized_dimensions: usize,
}

impl SbqSearchDistanceMeasure {
    pub fn new(
        quantizer: &SbqQuantizer,
        query: LabeledVector,
        num_dimensions_for_neighbors: usize,
    ) -> SbqSearchDistanceMeasure {
=======
    query: PgVector,
}

impl SbqSearchDistanceMeasure {
    pub fn new(quantizer: &SbqQuantizer, query: PgVector) -> SbqSearchDistanceMeasure {
>>>>>>> d1b3d15a
        SbqSearchDistanceMeasure {
            quantized_vector: quantizer.quantize(query.vec().to_index_slice()),
            query,
        }
    }

    pub fn calculate_bq_distance<S: StatsDistanceComparison>(
        &self,
        bq_vector: &[SbqVectorElement],
        gns: &GraphNeighborStore,
        stats: &mut S,
    ) -> f32 {
        assert!(!bq_vector.is_empty());
        stats.record_quantized_distance_comparison();
        let (a, b) = match gns {
            GraphNeighborStore::Disk => {
                debug_assert!(
                    self.quantized_vector.len() == bq_vector.len(),
                    "self.quantized_vector.len()={} bq_vector.len()={}",
                    self.quantized_vector.len(),
                    bq_vector.len()
                );
                (self.quantized_vector.as_slice(), bq_vector)
            }
            GraphNeighborStore::Builder(_b) => {
                debug_assert!(
                    self.quantized_vector.len() == bq_vector.len(),
                    "self.quantized_vector.len()={} bq_vector.len()={}",
                    self.quantized_vector.len(),
                    bq_vector.len()
                );
                (self.quantized_vector.as_slice(), bq_vector)
            }
        };

        let count_ones = distance_xor_optimized(a, b);
        //dot product is LOWER the more xors that lead to 1 becaues that means a negative times a positive = negative component
        //but the distance is 1 - dot product, so the more count_ones the higher the distance.
        // one other check for distance(a,a), xor=0, count_ones=0, distance=0
        count_ones as f32
    }
}

pub struct SbqNodeDistanceMeasure<'a> {
    vec: Vec<SbqVectorElement>,
    storage: &'a SbqSpeedupStorage<'a>,
}

impl<'a> SbqNodeDistanceMeasure<'a> {
    pub unsafe fn with_index_pointer<T: StatsNodeRead>(
        storage: &'a SbqSpeedupStorage<'a>,
        index_pointer: IndexPointer,
        stats: &mut T,
    ) -> Self {
        let cache = &mut storage.qv_cache.borrow_mut();
        Self {
            vec: cache.get(index_pointer, storage, stats).to_vec(),
            storage,
        }
    }
}

impl NodeDistanceMeasure for SbqNodeDistanceMeasure<'_> {
    unsafe fn get_distance<T: StatsNodeRead + StatsDistanceComparison>(
        &self,
        index_pointer: IndexPointer,
        stats: &mut T,
    ) -> f32 {
        let cache = &mut self.storage.qv_cache.borrow_mut();
        let vec1 = cache.get(index_pointer, self.storage, stats);
        distance_xor_optimized(vec1, self.vec.as_slice()) as f32
    }

    unsafe fn do_labels_overlap<S: StatsNodeRead>(
        &self,
        index_pointer: IndexPointer,
        stats: &mut S,
    ) {
        let rn = SbqNode::read(self.storage.index, index_pointer, stats);
        let node = rn.get_archived_node();
        let labels = node.get_labels();
        if let Some(labels) = labels {
            if crate::access_method::labels::test_overlap(&labels, self.storage._label_attr) {
                stats.record_label_overlap();
            }
        }
    }
}

struct QuantizedVectorCache {
    quantized_vector_map: HashMap<ItemPointer, Vec<SbqVectorElement>>,
}

/* should be a LRU cache for quantized vector. For now cheat and never evict
    TODO: implement LRU cache
*/
impl QuantizedVectorCache {
    fn new(capacity: usize) -> Self {
        Self {
            quantized_vector_map: HashMap::with_capacity(capacity),
        }
    }

    fn get<S: StatsNodeRead>(
        &mut self,
        index_pointer: IndexPointer,
        storage: &SbqSpeedupStorage,
        stats: &mut S,
    ) -> &[SbqVectorElement] {
        self.quantized_vector_map
            .entry(index_pointer)
            .or_insert_with(|| {
                storage.get_quantized_vector_from_index_pointer(index_pointer, stats)
            })
    }

    /* Ensure that all these elements are in the cache. If the capacity isn't big enough throw an error.
    must_get must succeed on all the elements after this call prior to another get or preload call */

    fn preload<I: Iterator<Item = IndexPointer>, S: StatsNodeRead>(
        &mut self,
        index_pointers: I,
        storage: &SbqSpeedupStorage,
        stats: &mut S,
    ) {
        for index_pointer in index_pointers {
            self.get(index_pointer, storage, stats);
        }
    }
}

pub struct SbqSpeedupStorage<'a> {
    pub index: &'a PgRelation,
    pub distance_fn: DistanceFn,
    quantizer: SbqQuantizer,
    heap_rel: &'a PgRelation,
    heap_attr: AttrNumber,
    _label_attr: Option<AttrNumber>,
    qv_cache: RefCell<QuantizedVectorCache>,
}

impl<'a> SbqSpeedupStorage<'a> {
    pub fn new_for_build(
        index: &'a PgRelation,
        heap_rel: &'a PgRelation,
        meta_page: &super::meta_page::MetaPage,
    ) -> SbqSpeedupStorage<'a> {
        Self {
            index,
            distance_fn: meta_page.get_distance_function(),
            quantizer: SbqQuantizer::new(meta_page),
            heap_rel,
            heap_attr: get_index_vector_attribute(index),
            _label_attr: get_index_label_attribute(index),
            qv_cache: RefCell::new(QuantizedVectorCache::new(1000)),
        }
    }

    fn load_quantizer<S: StatsNodeRead>(
        index_relation: &PgRelation,
        meta_page: &super::meta_page::MetaPage,
        stats: &mut S,
    ) -> SbqQuantizer {
        unsafe { SbqMeans::load(index_relation, meta_page, stats) }
    }

    pub fn load_for_insert<S: StatsNodeRead>(
        heap_rel: &'a PgRelation,
        index_relation: &'a PgRelation,
        meta_page: &super::meta_page::MetaPage,
        stats: &mut S,
    ) -> SbqSpeedupStorage<'a> {
        Self {
            index: index_relation,
            distance_fn: meta_page.get_distance_function(),
            quantizer: Self::load_quantizer(index_relation, meta_page, stats),
            heap_rel,
            heap_attr: get_index_vector_attribute(index_relation),
            _label_attr: get_index_label_attribute(index_relation),
            qv_cache: RefCell::new(QuantizedVectorCache::new(1000)),
        }
    }

    pub fn load_for_search(
        index_relation: &'a PgRelation,
        heap_relation: &'a PgRelation,
        quantizer: &SbqQuantizer,
        meta_page: &super::meta_page::MetaPage,
    ) -> SbqSpeedupStorage<'a> {
        Self {
            index: index_relation,
            distance_fn: meta_page.get_distance_function(),
            //OPT: get rid of clone
            quantizer: quantizer.clone(),
            heap_rel: heap_relation,
            heap_attr: get_index_vector_attribute(index_relation),
            _label_attr: get_index_label_attribute(index_relation),
            qv_cache: RefCell::new(QuantizedVectorCache::new(1000)),
        }
    }

    fn get_quantized_vector_from_index_pointer<S: StatsNodeRead>(
        &self,
        index_pointer: IndexPointer,
        stats: &mut S,
    ) -> Vec<SbqVectorElement> {
        let rn = unsafe { SbqNode::read(self.index, index_pointer, stats) };
        let node = rn.get_archived_node();
        node.bq_vector.as_slice().to_vec()
    }

    fn write_quantizer_metadata<S: StatsNodeWrite + StatsNodeModify>(&self, stats: &mut S) {
        if self.quantizer.use_mean {
            let index_pointer = unsafe { SbqMeans::store(self.index, &self.quantizer, stats) };
            super::meta_page::MetaPage::update_quantizer_metadata_pointer(
                self.index,
                index_pointer,
                stats,
            );
        }
    }

    fn visit_lsn_internal(
        &self,
        lsr: &mut ListSearchResult<
            <SbqSpeedupStorage<'a> as Storage>::QueryDistanceMeasure,
            <SbqSpeedupStorage<'a> as Storage>::LSNPrivateData,
        >,
        lsn_index_pointer: IndexPointer,
        gns: &GraphNeighborStore,
    ) {
        match gns {
            GraphNeighborStore::Disk => {
                let rn_visiting =
                    unsafe { SbqNode::read(self.index, lsn_index_pointer, &mut lsr.stats) };
                let node_visiting = rn_visiting.get_archived_node();
                //OPT: get neighbors from private data just like plain storage in the self.num_dimensions_for_neighbors == 0 case
                let neighbors = node_visiting.get_index_pointer_to_neighbors();

                for &neighbor_index_pointer in neighbors.iter() {
                    if !lsr.prepare_insert(neighbor_index_pointer) {
                        continue;
                    }

<<<<<<< HEAD
                    let (distance, labels) = if self.num_dimensions_for_neighbors > 0 {
                        assert!(false);
                        let bq_vector = node_visiting.neighbor_vectors[i].as_slice();
                        let distance = lsr.sdm.as_ref().unwrap().calculate_bq_distance(
                            bq_vector,
                            gns,
                            &mut lsr.stats,
                        );
                        let labels = node_visiting.neighbor_labels[i].clone();
                        (distance, labels)
                    } else {
                        let rn_neighbor = unsafe {
                            SbqNode::read(self.index, neighbor_index_pointer, &mut lsr.stats)
                        };
                        let node_neighbor = rn_neighbor.get_archived_node();
                        let bq_vector = node_neighbor.bq_vector.as_slice();
                        let distance = lsr.sdm.as_ref().unwrap().calculate_bq_distance(
                            bq_vector,
                            gns,
                            &mut lsr.stats,
                        );
                        let labels = node_neighbor.get_labels().clone();
                        (distance, labels)
=======
                    let rn_neighbor = unsafe {
                        SbqNode::read(self.index, neighbor_index_pointer, &mut lsr.stats)
>>>>>>> d1b3d15a
                    };
                    let node_neighbor = rn_neighbor.get_archived_node();
                    let bq_vector = node_neighbor.bq_vector.as_slice();
                    let distance = lsr.sdm.as_ref().unwrap().calculate_bq_distance(
                        bq_vector,
                        gns,
                        &mut lsr.stats,
                    );

                    let lsn = ListSearchNeighbor::new(
                        neighbor_index_pointer,
                        lsr.create_distance_with_tie_break(distance, neighbor_index_pointer),
                        PhantomData::<bool>,
                        &labels,
                    );

                    lsr.insert_neighbor(lsn);
                }
            }
            GraphNeighborStore::Builder(b) => {
                let mut neighbors: Vec<NeighborWithDistance> = Vec::new();
                b.get_neighbors_with_full_vector_distances(lsn_index_pointer, &mut neighbors);
                for neighbor in neighbors.iter() {
                    let neighbor_index_pointer = neighbor.get_index_pointer_to_neighbor();
                    if !lsr.prepare_insert(neighbor_index_pointer) {
                        continue;
                    }
                    let mut cache = self.qv_cache.borrow_mut();
                    let bq_vector = cache.get(neighbor_index_pointer, self, &mut lsr.stats);
                    let distance = lsr.sdm.as_ref().unwrap().calculate_bq_distance(
                        bq_vector,
                        gns,
                        &mut lsr.stats,
                    );

                    let lsn = ListSearchNeighbor::new(
                        neighbor_index_pointer,
                        lsr.create_distance_with_tie_break(distance, neighbor_index_pointer),
                        PhantomData::<bool>,
                        neighbor.get_labels(),
                    );

                    lsr.insert_neighbor(lsn);
                }
            }
        }
    }
}

pub type SbqSpeedupStorageLsnPrivateData = PhantomData<bool>; //no data stored

impl Storage for SbqSpeedupStorage<'_> {
    type QueryDistanceMeasure = SbqSearchDistanceMeasure;
    type NodeDistanceMeasure<'b>
        = SbqNodeDistanceMeasure<'b>
    where
        Self: 'b;
    type ArchivedType = ArchivedSbqNode;
    type LSNPrivateData = SbqSpeedupStorageLsnPrivateData; //no data stored

    fn page_type() -> PageType {
        PageType::SbqNode
    }

    fn create_node<S: StatsNodeWrite>(
        &self,
        full_vector: &[f32],
        labels: Option<&[Label]>,
        heap_pointer: HeapPointer,
        meta_page: &MetaPage,
        tape: &mut Tape,
        stats: &mut S,
    ) -> ItemPointer {
        notice!("Creating SbqNode with labels {:?}", labels);

        let bq_vector = self.quantizer.vector_for_new_node(meta_page, full_vector);

<<<<<<< HEAD
        let node = SbqNode::with_meta(
            &self.quantizer,
            heap_pointer,
            meta_page,
            bq_vector.as_slice(),
            labels,
        );
=======
        let node = SbqNode::with_meta(heap_pointer, meta_page, bq_vector.as_slice());
>>>>>>> d1b3d15a

        let index_pointer: IndexPointer = node.write(tape, stats);
        index_pointer
    }

    fn start_training(&mut self, meta_page: &super::meta_page::MetaPage) {
        self.quantizer.start_training(meta_page);
    }

    fn add_sample(&mut self, sample: &[f32]) {
        self.quantizer.add_sample(sample);
    }

    fn finish_training(&mut self, stats: &mut WriteStats) {
        self.quantizer.finish_training();
        self.write_quantizer_metadata(stats);
    }

    fn finalize_node_at_end_of_build<S: StatsNodeRead + StatsNodeModify>(
        &mut self,
        meta: &MetaPage,
        index_pointer: IndexPointer,
        neighbors: &[NeighborWithDistance],
        stats: &mut S,
    ) {
        let mut cache = self.qv_cache.borrow_mut();
        /* It's important to preload cache with all the items since you can run into deadlocks
        if you try to fetch a quantized vector while holding the SbqNode::modify lock */
        let iter = neighbors
            .iter()
            .map(|n| n.get_index_pointer_to_neighbor())
            .chain(once(index_pointer));
        cache.preload(iter, self, stats);

        let mut node = unsafe { SbqNode::modify(self.index, index_pointer, stats) };
        let mut archived = node.get_archived_node();
        archived.as_mut().set_neighbors(neighbors, meta);

        node.commit();
    }

    unsafe fn get_node_distance_measure<'b, S: StatsNodeRead>(
        &'b self,
        index_pointer: IndexPointer,
        stats: &mut S,
    ) -> SbqNodeDistanceMeasure<'b> {
        SbqNodeDistanceMeasure::with_index_pointer(self, index_pointer, stats)
    }

<<<<<<< HEAD
    fn get_query_distance_measure(&self, query: LabeledVector) -> SbqSearchDistanceMeasure {
        SbqSearchDistanceMeasure::new(&self.quantizer, query, self.num_dimensions_for_neighbors)
=======
    fn get_query_distance_measure(&self, query: PgVector) -> SbqSearchDistanceMeasure {
        SbqSearchDistanceMeasure::new(&self.quantizer, query)
>>>>>>> d1b3d15a
    }

    fn get_full_distance_for_resort<S: StatsHeapNodeRead + StatsDistanceComparison>(
        &self,
        scan: &PgBox<pgrx::pg_sys::IndexScanDescData>,
        qdm: &Self::QueryDistanceMeasure,
        _index_pointer: IndexPointer,
        heap_pointer: HeapPointer,
        meta_page: &MetaPage,
        stats: &mut S,
    ) -> Option<f32> {
        let slot_opt = unsafe {
            TableSlot::from_index_heap_pointer(self.heap_rel, heap_pointer, scan.xs_snapshot, stats)
        };

        let slot = slot_opt?;

        let datum = unsafe {
            slot.get_attribute(self.heap_attr)
                .expect("vector attribute should exist in the heap")
        };
        let vec = unsafe { PgVector::from_datum(datum, meta_page, false, true) };
        Some(self.get_distance_function()(
            vec.to_full_slice(),
            qdm.query.vec().to_full_slice(),
        ))
    }

    fn get_neighbors_with_distances_from_disk<S: StatsNodeRead + StatsDistanceComparison>(
        &self,
        neighbors_of: ItemPointer,
        result: &mut Vec<NeighborWithDistance>,
        stats: &mut S,
    ) {
        let rn = unsafe { SbqNode::read(self.index, neighbors_of, stats) };
        let archived = rn.get_archived_node();
        let q = archived.bq_vector.as_slice();

        for n in rn.get_archived_node().iter_neighbors() {
            //OPT: we can optimize this if num_dimensions_for_neighbors == num_dimensions_to_index
            let rn1 = unsafe { SbqNode::read(self.index, n, stats) };
            stats.record_quantized_distance_comparison();
            let dist = distance_xor_optimized(q, rn1.get_archived_node().bq_vector.as_slice());
            result.push(NeighborWithDistance::new(
                n,
                DistanceWithTieBreak::new(dist as f32, neighbors_of, n),
            ))
        }
    }

    /* get_lsn and visit_lsn are different because the distance
    comparisons for SBQ get the vector from different places */
    fn create_lsn_for_start_node(
        &self,
        lsr: &mut ListSearchResult<Self::QueryDistanceMeasure, Self::LSNPrivateData>,
        index_pointer: ItemPointer,
        gns: &GraphNeighborStore,
    ) -> ListSearchNeighbor<Self::LSNPrivateData> {
        if !lsr.prepare_insert(index_pointer) {
            panic!("should not have had an init id already inserted");
        }

        let rn = unsafe { SbqNode::read(self.index, index_pointer, &mut lsr.stats) };
        let node = rn.get_archived_node();

        let distance = lsr.sdm.as_ref().unwrap().calculate_bq_distance(
            node.bq_vector.as_slice(),
            gns,
            &mut lsr.stats,
        );

        ListSearchNeighbor::new(
            index_pointer,
            lsr.create_distance_with_tie_break(distance, index_pointer),
            PhantomData::<bool>,
        )
    }

    fn visit_lsn(
        &self,
        lsr: &mut ListSearchResult<Self::QueryDistanceMeasure, Self::LSNPrivateData>,
        lsn_idx: usize,
        gns: &GraphNeighborStore,
    ) {
        let lsn_index_pointer = lsr.get_lsn_by_idx(lsn_idx).index_pointer;
        self.visit_lsn_internal(lsr, lsn_index_pointer, gns);
    }

    fn return_lsn(
        &self,
        lsn: &ListSearchNeighbor<Self::LSNPrivateData>,
        stats: &mut GreedySearchStats,
    ) -> HeapPointer {
        let lsn_index_pointer = lsn.index_pointer;
        let rn = unsafe { SbqNode::read(self.index, lsn_index_pointer, stats) };
        let node = rn.get_archived_node();

        node.heap_item_pointer.deserialize_item_pointer()
    }

    fn set_neighbors_on_disk<S: StatsNodeModify + StatsNodeRead>(
        &self,
        meta: &MetaPage,
        index_pointer: IndexPointer,
        neighbors: &[NeighborWithDistance],
        stats: &mut S,
    ) {
        let mut cache = QuantizedVectorCache::new(neighbors.len() + 1);

        /* It's important to preload cache with all the items since you can run into deadlocks
        if you try to fetch a quantized vector while holding the SbqNode::modify lock */
        let iter = neighbors
            .iter()
            .map(|n| n.get_index_pointer_to_neighbor())
            .chain(once(index_pointer));
        cache.preload(iter, self, stats);

        let mut node = unsafe { SbqNode::modify(self.index, index_pointer, stats) };
        let mut archived = node.get_archived_node();
        archived.as_mut().set_neighbors(neighbors, meta);
        node.commit();
    }

    fn get_distance_function(&self) -> DistanceFn {
        self.distance_fn
    }
}

use pgvectorscale_derive::{Readable, Writeable};

#[derive(Archive, Deserialize, Serialize, Readable, Writeable)]
#[archive(check_bytes)]
pub struct SbqNode {
    pub heap_item_pointer: HeapPointer,
    pub bq_vector: Vec<u64>, // Don't use SbqVectorElement because we don't want to change the size in on-disk format by accident
    neighbor_index_pointers: Vec<ItemPointer>,
<<<<<<< HEAD
    neighbor_vectors: Vec<Vec<u64>>, //don't use SbqVectorElement because we don't want to change the size in on-disk format by accident
    labels: LabelSet,
    neighbor_labels: Vec<LabelSet>,
=======
    _neighbor_vectors: Vec<Vec<u64>>, // No longer used, but kept for backwards compatibility
>>>>>>> d1b3d15a
}

impl SbqNode {
    pub fn with_meta(
        heap_pointer: HeapPointer,
        meta_page: &MetaPage,
        bq_vector: &[SbqVectorElement],
        labels: Option<&[Label]>,
    ) -> Self {
        Self::new(
            heap_pointer,
            meta_page.get_num_neighbors() as usize,
            meta_page.get_num_dimensions_to_index() as usize,
            bq_vector,
            labels,
        )
    }

    fn new(
        heap_pointer: HeapPointer,
        num_neighbors: usize,
        _num_dimensions: usize,
        bq_vector: &[SbqVectorElement],
        labels: Option<&[Label]>,
    ) -> Self {
        // always use vectors of num_neighbors in length because we never want the serialized size of a Node to change
        let neighbor_index_pointers: Vec<_> = (0..num_neighbors)
            .map(|_| ItemPointer::new(InvalidBlockNumber, InvalidOffsetNumber))
            .collect();

<<<<<<< HEAD
        let neighbor_vectors: Vec<_> = if num_dimensions_for_neighbors > 0 {
            (0..num_neighbors)
                .map(|_| {
                    vec![
                        0;
                        SbqQuantizer::quantized_size_internal(
                            num_dimensions_for_neighbors as _,
                            num_bits_per_dimension
                        )
                    ]
                })
                .collect()
        } else {
            vec![]
        };

        let neighbor_labels: Vec<LabelSet> = (0..num_neighbors).map(|_| new_labelset()).collect();

=======
>>>>>>> d1b3d15a
        Self {
            heap_item_pointer: heap_pointer,
            bq_vector: bq_vector.to_vec(),
            neighbor_index_pointers,
<<<<<<< HEAD
            neighbor_vectors,
            labels: label_vec_to_set(labels),
            neighbor_labels,
=======
            _neighbor_vectors: vec![],
>>>>>>> d1b3d15a
        }
    }

    fn test_size(num_neighbors: usize, num_dimensions: usize, num_bits_per_dimension: u8) -> usize {
        let v: Vec<SbqVectorElement> =
            vec![0; SbqQuantizer::quantized_size_internal(num_dimensions, num_bits_per_dimension)];
        let hp = HeapPointer::new(InvalidBlockNumber, InvalidOffsetNumber);
<<<<<<< HEAD
        let n = Self::new(
            hp,
            num_neighbors,
            num_dimensions,
            num_dimensions_for_neighbors,
            num_bits_per_dimension,
            &v,
            Some(&[]),
        );
=======
        let n = Self::new(hp, num_neighbors, num_dimensions, &v);
>>>>>>> d1b3d15a
        n.serialize_to_vec().len()
    }

    pub fn get_default_num_neighbors(num_dimensions: usize, num_bits_per_dimension: u8) -> usize {
        //how many neighbors can fit on one page? That's what we choose.

        //we first overapproximate the number of neighbors and then double check by actually calculating the size of the SbqNode.

        //blocksize - 100 bytes for the padding/header/etc.
        let page_size = BLCKSZ as usize - 50;
        //one quantized_vector takes this many bytes
        let vec_size =
            SbqQuantizer::quantized_size_bytes(num_dimensions, num_bits_per_dimension) + 1;
        //start from the page size then subtract the heap_item_pointer and bq_vector elements of SbqNode.
        let starting = BLCKSZ as usize - std::mem::size_of::<HeapPointer>() - vec_size;
        //one neigbors contribution to neighbor_index_pointers + neighbor_vectors in SbqNode.
        let one_neighbor = vec_size + std::mem::size_of::<ItemPointer>();

        let mut num_neighbors_overapproximate: usize = starting / one_neighbor;
        while num_neighbors_overapproximate > 0 {
            let serialized_size = SbqNode::test_size(
                num_neighbors_overapproximate,
                num_dimensions,
                num_bits_per_dimension,
            );
            if serialized_size <= page_size {
                return num_neighbors_overapproximate;
            }
            num_neighbors_overapproximate -= 1;
        }
        pgrx::error!(
            "Could not find a valid number of neighbors for the default value. Please specify one."
        );
    }
}

impl ArchivedSbqNode {
    fn neighbor_index_pointer(self: Pin<&mut Self>) -> Pin<&mut ArchivedVec<ArchivedItemPointer>> {
        unsafe { self.map_unchecked_mut(|s| &mut s.neighbor_index_pointers) }
    }

<<<<<<< HEAD
    fn neighbor_vector(self: Pin<&mut Self>) -> Pin<&mut ArchivedVec<ArchivedVec<u64>>> {
        unsafe { self.map_unchecked_mut(|s| &mut s.neighbor_vectors) }
    }

    fn neighbor_labels(self: Pin<&mut Self>) -> Pin<&mut ArchivedVec<Archived<LabelSet>>> {
        unsafe { self.map_unchecked_mut(|s| &mut s.neighbor_labels) }
    }

=======
>>>>>>> d1b3d15a
    fn set_neighbors(
        mut self: Pin<&mut Self>,
        neighbors: &[NeighborWithDistance],
        meta_page: &MetaPage,
    ) {
        for (i, new_neighbor) in neighbors.iter().enumerate() {
            let mut a_index_pointer = self.as_mut().neighbor_index_pointer().index_pin(i);
            let ip = new_neighbor.get_index_pointer_to_neighbor();
            //TODO hate that we have to set each field like this
            a_index_pointer.block_number = ip.block_number;
            a_index_pointer.offset = ip.offset;
<<<<<<< HEAD

            let mut a_neighbor_label = self.as_mut().neighbor_labels().index_pin(i);
            a_neighbor_label.set(new_neighbor.get_labels().clone());

            if meta_page.get_num_dimensions_for_neighbors() > 0 {
                assert!(false);
                let quantized = &cache.must_get(ip)[..SbqQuantizer::quantized_size_internal(
                    meta_page.get_num_dimensions_for_neighbors() as _,
                    meta_page.get_bq_num_bits_per_dimension(),
                )];
                let mut neighbor_vector = self.as_mut().neighbor_vector().index_pin(i);
                for (index_in_q_vec, val) in quantized.iter().enumerate() {
                    let mut x = neighbor_vector.as_mut().index_pin(index_in_q_vec);
                    *x = *val;
                }
            }
=======
>>>>>>> d1b3d15a
        }
        //set the marker that the list ended
        if neighbors.len() < meta_page.get_num_neighbors() as _ {
            let mut past_last_index_pointers =
                self.neighbor_index_pointer().index_pin(neighbors.len());
            past_last_index_pointers.block_number = InvalidBlockNumber;
            past_last_index_pointers.offset = InvalidOffsetNumber;
        }
    }

    pub fn num_neighbors(&self) -> usize {
        self.neighbor_index_pointers
            .iter()
            .position(|f| f.block_number == InvalidBlockNumber)
            .unwrap_or(self.neighbor_index_pointers.len())
    }

    pub fn iter_neighbors(&self) -> impl Iterator<Item = ItemPointer> + '_ {
        self.neighbor_index_pointers
            .iter()
            .take(self.num_neighbors())
            .map(|ip| ip.deserialize_item_pointer())
    }

    pub fn iter_neighbor_labels(&self) -> impl Iterator<Item = &LabelSet> + '_ {
        self.neighbor_labels.iter().take(self.num_neighbors())
    }

    pub fn get_labels(&self) -> &LabelSet {
        &self.labels
    }
}

impl ArchivedData for ArchivedSbqNode {
    fn with_data(data: &mut [u8]) -> Pin<&mut ArchivedSbqNode> {
        ArchivedSbqNode::with_data(data)
    }

    fn get_index_pointer_to_neighbors(&self) -> Vec<ItemPointer> {
        self.iter_neighbors().collect()
    }

    fn is_deleted(&self) -> bool {
        self.heap_item_pointer.offset == InvalidOffsetNumber
    }

    fn delete(self: Pin<&mut Self>) {
        //TODO: actually optimize the deletes by removing index tuples. For now just mark it.
        let mut heap_pointer = unsafe { self.map_unchecked_mut(|s| &mut s.heap_item_pointer) };
        heap_pointer.offset = InvalidOffsetNumber;
        heap_pointer.block_number = InvalidBlockNumber;
    }

    fn get_heap_item_pointer(&self) -> HeapPointer {
        self.heap_item_pointer.deserialize_item_pointer()
    }
}

#[cfg(any(test, feature = "pg_test"))]
#[pgrx::pg_schema]
mod tests {
    use pgrx::*;

    use crate::access_method::distance::DistanceType;

    #[pg_test]
    unsafe fn test_bq_compressed_index_creation_default_neighbors() -> spi::Result<()> {
        crate::access_method::build::tests::test_index_creation_and_accuracy_scaffold(
            DistanceType::Cosine,
            "storage_layout = memory_optimized",
            "bq_compressed_default_neighbors",
            1536,
        )?;
        Ok(())
    }

    #[pg_test]
    unsafe fn test_bq_compressed_storage_index_creation_few_neighbors() -> spi::Result<()> {
        //a test with few neighbors tests the case that nodes share a page, which has caused deadlocks in the past.
        crate::access_method::build::tests::test_index_creation_and_accuracy_scaffold(
            DistanceType::Cosine,
            "num_neighbors=10, storage_layout = memory_optimized",
            "bq_compressed_few_neighbors",
            1536,
        )?;
        Ok(())
    }

    #[test]
    fn test_bq_compressed_storage_delete_vacuum_plain() {
        crate::access_method::vacuum::tests::test_delete_vacuum_plain_scaffold(
            "num_neighbors = 10, storage_layout = memory_optimized",
        );
    }

    #[test]
    fn test_bq_compressed_storage_delete_vacuum_full() {
        crate::access_method::vacuum::tests::test_delete_vacuum_full_scaffold(
            "num_neighbors = 38, storage_layout = memory_optimized",
        );
    }

    #[test]
    fn test_bq_compressed_storage_update_with_null() {
        crate::access_method::vacuum::tests::test_update_with_null_scaffold(
            "num_neighbors = 38, storage_layout = memory_optimized",
        );
    }
    #[pg_test]
    unsafe fn test_bq_compressed_storage_empty_table_insert() -> spi::Result<()> {
        crate::access_method::build::tests::test_empty_table_insert_scaffold(
            "num_neighbors=38, storage_layout = memory_optimized",
        )
    }

    #[pg_test]
    unsafe fn test_bq_compressed_storage_insert_empty_insert() -> spi::Result<()> {
        crate::access_method::build::tests::test_insert_empty_insert_scaffold(
            "num_neighbors=38, storage_layout = memory_optimized",
        )
    }

    #[pg_test]
    unsafe fn test_bq_compressed_storage_index_creation_num_dimensions() -> spi::Result<()> {
        crate::access_method::build::tests::test_index_creation_and_accuracy_scaffold(
            DistanceType::Cosine,
            "storage_layout = memory_optimized, num_dimensions=768",
            "bq_compressed_num_dimensions",
            3072,
        )?;
        Ok(())
    }

    #[pg_test]
    unsafe fn test_bq_compressed_storage_index_updates_cosine() -> spi::Result<()> {
        crate::access_method::build::tests::test_index_updates(
            DistanceType::Cosine,
            "storage_layout = memory_optimized, num_neighbors=10",
            300,
            "bq_compressed",
        )?;
        Ok(())
    }

    #[pg_test]
    unsafe fn test_bq_compressed_storage_index_updates_l2() -> spi::Result<()> {
        crate::access_method::build::tests::test_index_updates(
            DistanceType::L2,
            "storage_layout = memory_optimized, num_neighbors=10",
            300,
            "bq_compressed",
        )?;
        Ok(())
    }

    #[pg_test]
    unsafe fn test_bq_compressed_storage_index_updates_ip() -> spi::Result<()> {
        crate::access_method::build::tests::test_index_updates(
            DistanceType::InnerProduct,
            "storage_layout = memory_optimized, num_neighbors=10",
            300,
            "bq_compressed",
        )?;
        Ok(())
    }
}<|MERGE_RESOLUTION|>--- conflicted
+++ resolved
@@ -2,7 +2,7 @@
     distance::{distance_xor_optimized, DistanceFn},
     graph::{ListSearchNeighbor, ListSearchResult},
     graph_neighbor_store::GraphNeighborStore,
-    labels::{label_vec_to_set, new_labelset, Label, LabelSet, LabeledVector},
+    labels::{label_vec_to_set, Label, LabelSet, LabeledVector},
     neighbor_with_distance::DistanceWithTieBreak,
     pg_vector::PgVector,
     stats::{
@@ -19,7 +19,7 @@
     pg_sys::{AttrNumber, InvalidBlockNumber, InvalidOffsetNumber, BLCKSZ},
     PgBox, PgRelation,
 };
-use rkyv::{vec::ArchivedVec, Archive, Archived, Deserialize, Serialize};
+use rkyv::{vec::ArchivedVec, Archive, Deserialize, Serialize};
 
 use crate::util::{
     chain::{ChainItemReader, ChainTapeWriter},
@@ -300,25 +300,11 @@
 
 pub struct SbqSearchDistanceMeasure {
     quantized_vector: Vec<SbqVectorElement>,
-<<<<<<< HEAD
     query: LabeledVector,
-    num_dimensions_for_neighbors: usize,
-    quantized_dimensions: usize,
 }
 
 impl SbqSearchDistanceMeasure {
-    pub fn new(
-        quantizer: &SbqQuantizer,
-        query: LabeledVector,
-        num_dimensions_for_neighbors: usize,
-    ) -> SbqSearchDistanceMeasure {
-=======
-    query: PgVector,
-}
-
-impl SbqSearchDistanceMeasure {
-    pub fn new(quantizer: &SbqQuantizer, query: PgVector) -> SbqSearchDistanceMeasure {
->>>>>>> d1b3d15a
+    pub fn new(quantizer: &SbqQuantizer, query: LabeledVector) -> SbqSearchDistanceMeasure {
         SbqSearchDistanceMeasure {
             quantized_vector: quantizer.quantize(query.vec().to_index_slice()),
             query,
@@ -396,15 +382,8 @@
         &self,
         index_pointer: IndexPointer,
         stats: &mut S,
-    ) {
-        let rn = SbqNode::read(self.storage.index, index_pointer, stats);
-        let node = rn.get_archived_node();
-        let labels = node.get_labels();
-        if let Some(labels) = labels {
-            if crate::access_method::labels::test_overlap(&labels, self.storage._label_attr) {
-                stats.record_label_overlap();
-            }
-        }
+    ) -> bool {
+        false // TODO
     }
 }
 
@@ -563,34 +542,8 @@
                         continue;
                     }
 
-<<<<<<< HEAD
-                    let (distance, labels) = if self.num_dimensions_for_neighbors > 0 {
-                        assert!(false);
-                        let bq_vector = node_visiting.neighbor_vectors[i].as_slice();
-                        let distance = lsr.sdm.as_ref().unwrap().calculate_bq_distance(
-                            bq_vector,
-                            gns,
-                            &mut lsr.stats,
-                        );
-                        let labels = node_visiting.neighbor_labels[i].clone();
-                        (distance, labels)
-                    } else {
-                        let rn_neighbor = unsafe {
-                            SbqNode::read(self.index, neighbor_index_pointer, &mut lsr.stats)
-                        };
-                        let node_neighbor = rn_neighbor.get_archived_node();
-                        let bq_vector = node_neighbor.bq_vector.as_slice();
-                        let distance = lsr.sdm.as_ref().unwrap().calculate_bq_distance(
-                            bq_vector,
-                            gns,
-                            &mut lsr.stats,
-                        );
-                        let labels = node_neighbor.get_labels().clone();
-                        (distance, labels)
-=======
                     let rn_neighbor = unsafe {
                         SbqNode::read(self.index, neighbor_index_pointer, &mut lsr.stats)
->>>>>>> d1b3d15a
                     };
                     let node_neighbor = rn_neighbor.get_archived_node();
                     let bq_vector = node_neighbor.bq_vector.as_slice();
@@ -599,6 +552,7 @@
                         gns,
                         &mut lsr.stats,
                     );
+                    let labels = node_neighbor.get_labels().clone();
 
                     let lsn = ListSearchNeighbor::new(
                         neighbor_index_pointer,
@@ -668,17 +622,7 @@
 
         let bq_vector = self.quantizer.vector_for_new_node(meta_page, full_vector);
 
-<<<<<<< HEAD
-        let node = SbqNode::with_meta(
-            &self.quantizer,
-            heap_pointer,
-            meta_page,
-            bq_vector.as_slice(),
-            labels,
-        );
-=======
-        let node = SbqNode::with_meta(heap_pointer, meta_page, bq_vector.as_slice());
->>>>>>> d1b3d15a
+        let node = SbqNode::with_meta(heap_pointer, meta_page, bq_vector.as_slice(), labels);
 
         let index_pointer: IndexPointer = node.write(tape, stats);
         index_pointer
@@ -728,13 +672,8 @@
         SbqNodeDistanceMeasure::with_index_pointer(self, index_pointer, stats)
     }
 
-<<<<<<< HEAD
     fn get_query_distance_measure(&self, query: LabeledVector) -> SbqSearchDistanceMeasure {
-        SbqSearchDistanceMeasure::new(&self.quantizer, query, self.num_dimensions_for_neighbors)
-=======
-    fn get_query_distance_measure(&self, query: PgVector) -> SbqSearchDistanceMeasure {
         SbqSearchDistanceMeasure::new(&self.quantizer, query)
->>>>>>> d1b3d15a
     }
 
     fn get_full_distance_for_resort<S: StatsHeapNodeRead + StatsDistanceComparison>(
@@ -776,11 +715,13 @@
         for n in rn.get_archived_node().iter_neighbors() {
             //OPT: we can optimize this if num_dimensions_for_neighbors == num_dimensions_to_index
             let rn1 = unsafe { SbqNode::read(self.index, n, stats) };
+            let arch = rn1.get_archived_node();
             stats.record_quantized_distance_comparison();
-            let dist = distance_xor_optimized(q, rn1.get_archived_node().bq_vector.as_slice());
+            let dist = distance_xor_optimized(q, arch.bq_vector.as_slice());
             result.push(NeighborWithDistance::new(
                 n,
                 DistanceWithTieBreak::new(dist as f32, neighbors_of, n),
+                arch.get_labels(),
             ))
         }
     }
@@ -810,6 +751,7 @@
             index_pointer,
             lsr.create_distance_with_tie_break(distance, index_pointer),
             PhantomData::<bool>,
+            node.get_labels(),
         )
     }
 
@@ -871,13 +813,8 @@
     pub heap_item_pointer: HeapPointer,
     pub bq_vector: Vec<u64>, // Don't use SbqVectorElement because we don't want to change the size in on-disk format by accident
     neighbor_index_pointers: Vec<ItemPointer>,
-<<<<<<< HEAD
-    neighbor_vectors: Vec<Vec<u64>>, //don't use SbqVectorElement because we don't want to change the size in on-disk format by accident
+    _neighbor_vectors: Vec<Vec<u64>>, // No longer used, but kept for backwards compatibility
     labels: LabelSet,
-    neighbor_labels: Vec<LabelSet>,
-=======
-    _neighbor_vectors: Vec<Vec<u64>>, // No longer used, but kept for backwards compatibility
->>>>>>> d1b3d15a
 }
 
 impl SbqNode {
@@ -908,38 +845,12 @@
             .map(|_| ItemPointer::new(InvalidBlockNumber, InvalidOffsetNumber))
             .collect();
 
-<<<<<<< HEAD
-        let neighbor_vectors: Vec<_> = if num_dimensions_for_neighbors > 0 {
-            (0..num_neighbors)
-                .map(|_| {
-                    vec![
-                        0;
-                        SbqQuantizer::quantized_size_internal(
-                            num_dimensions_for_neighbors as _,
-                            num_bits_per_dimension
-                        )
-                    ]
-                })
-                .collect()
-        } else {
-            vec![]
-        };
-
-        let neighbor_labels: Vec<LabelSet> = (0..num_neighbors).map(|_| new_labelset()).collect();
-
-=======
->>>>>>> d1b3d15a
         Self {
             heap_item_pointer: heap_pointer,
             bq_vector: bq_vector.to_vec(),
             neighbor_index_pointers,
-<<<<<<< HEAD
-            neighbor_vectors,
+            _neighbor_vectors: vec![],
             labels: label_vec_to_set(labels),
-            neighbor_labels,
-=======
-            _neighbor_vectors: vec![],
->>>>>>> d1b3d15a
         }
     }
 
@@ -947,19 +858,7 @@
         let v: Vec<SbqVectorElement> =
             vec![0; SbqQuantizer::quantized_size_internal(num_dimensions, num_bits_per_dimension)];
         let hp = HeapPointer::new(InvalidBlockNumber, InvalidOffsetNumber);
-<<<<<<< HEAD
-        let n = Self::new(
-            hp,
-            num_neighbors,
-            num_dimensions,
-            num_dimensions_for_neighbors,
-            num_bits_per_dimension,
-            &v,
-            Some(&[]),
-        );
-=======
-        let n = Self::new(hp, num_neighbors, num_dimensions, &v);
->>>>>>> d1b3d15a
+        let n = Self::new(hp, num_neighbors, num_dimensions, &v, None);
         n.serialize_to_vec().len()
     }
 
@@ -1001,17 +900,6 @@
         unsafe { self.map_unchecked_mut(|s| &mut s.neighbor_index_pointers) }
     }
 
-<<<<<<< HEAD
-    fn neighbor_vector(self: Pin<&mut Self>) -> Pin<&mut ArchivedVec<ArchivedVec<u64>>> {
-        unsafe { self.map_unchecked_mut(|s| &mut s.neighbor_vectors) }
-    }
-
-    fn neighbor_labels(self: Pin<&mut Self>) -> Pin<&mut ArchivedVec<Archived<LabelSet>>> {
-        unsafe { self.map_unchecked_mut(|s| &mut s.neighbor_labels) }
-    }
-
-=======
->>>>>>> d1b3d15a
     fn set_neighbors(
         mut self: Pin<&mut Self>,
         neighbors: &[NeighborWithDistance],
@@ -1023,25 +911,6 @@
             //TODO hate that we have to set each field like this
             a_index_pointer.block_number = ip.block_number;
             a_index_pointer.offset = ip.offset;
-<<<<<<< HEAD
-
-            let mut a_neighbor_label = self.as_mut().neighbor_labels().index_pin(i);
-            a_neighbor_label.set(new_neighbor.get_labels().clone());
-
-            if meta_page.get_num_dimensions_for_neighbors() > 0 {
-                assert!(false);
-                let quantized = &cache.must_get(ip)[..SbqQuantizer::quantized_size_internal(
-                    meta_page.get_num_dimensions_for_neighbors() as _,
-                    meta_page.get_bq_num_bits_per_dimension(),
-                )];
-                let mut neighbor_vector = self.as_mut().neighbor_vector().index_pin(i);
-                for (index_in_q_vec, val) in quantized.iter().enumerate() {
-                    let mut x = neighbor_vector.as_mut().index_pin(index_in_q_vec);
-                    *x = *val;
-                }
-            }
-=======
->>>>>>> d1b3d15a
         }
         //set the marker that the list ended
         if neighbors.len() < meta_page.get_num_neighbors() as _ {
@@ -1064,10 +933,6 @@
             .iter()
             .take(self.num_neighbors())
             .map(|ip| ip.deserialize_item_pointer())
-    }
-
-    pub fn iter_neighbor_labels(&self) -> impl Iterator<Item = &LabelSet> + '_ {
-        self.neighbor_labels.iter().take(self.num_neighbors())
     }
 
     pub fn get_labels(&self) -> &LabelSet {
