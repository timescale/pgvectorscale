--- conflicted
+++ resolved
@@ -184,11 +184,7 @@
     meta_page: &mut MetaPage,
     stats: &mut InsertStats,
 ) {
-<<<<<<< HEAD
-    let mut tape = Tape::resume(&index_relation, S::page_type());
-=======
-    let mut tape = Tape::new(index_relation, S::page_type());
->>>>>>> 90eba15b
+    let mut tape = Tape::resume(index_relation, S::page_type());
     let index_pointer = storage.create_node(
         vector.to_index_slice(),
         heap_pointer,
